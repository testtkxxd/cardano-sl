--- conflicted
+++ resolved
@@ -12,16 +12,12 @@
 import           Pos.Binary.Core.Block ()
 import           Pos.Binary.Core.Common ()
 import qualified Pos.Core.Block.Blockchain as T
-<<<<<<< HEAD
-import           Pos.Crypto.Configuration (HasCryptoConfiguration, protocolMagic)
-import           Pos.Util.Util (eitherToFail)
-=======
 import           Pos.Core.Block.Union.Types (BlockHeader (..), GenesisBlockchain, MainBlockchain)
 import           Pos.Core.Configuration (HasConfiguration)
-import           Pos.Crypto.Configuration (HasCryptoConfiguration, getProtocolMagic, protocolMagic)
+import           Pos.Crypto.Configuration (HasCryptoConfiguration, protocolMagic)
 import           Pos.Util.Util (cborError, toCborError)
->>>>>>> 0ceca33c
 
+-- When changing this instance, also change the one in Pos.Block.Dump
 instance ( Typeable b
          , Bi (T.BHeaderHash b)
          , Bi (T.BodyProof b)
@@ -40,19 +36,15 @@
     decode = do
         enforceSize "GenericBlockHeader b" 5
         blockMagic <- decode
-<<<<<<< HEAD
-        when (blockMagic /= protocolMagic) $
-            fail $ "GenericBlockHeader failed with wrong magic: " <> show blockMagic
-=======
-        when (blockMagic /= getProtocolMagic protocolMagic) $ cborError $
+        when (blockMagic /= protocolMagic) $ cborError $
             "GenericBlockHeader failed with wrong magic: " <> pretty blockMagic
->>>>>>> 0ceca33c
         prevBlock <- decode
         bodyProof <- decode
         consensus <- decode
         extra     <- decode
         toCborError $ T.recreateGenericHeader prevBlock bodyProof consensus extra
 
+-- When changing this instance, also change the one in Pos.Block.Dump
 instance ( Typeable b
          , Bi (T.BHeaderHash b)
          , Bi (T.BodyProof b)
