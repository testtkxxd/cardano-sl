--- conflicted
+++ resolved
@@ -11,18 +11,11 @@
        , handleBlockRequest
        ) where
 
-<<<<<<< HEAD
-import           Control.TimeWarp.Logging (logDebug, logInfo)
-import           Control.TimeWarp.Rpc     (BinaryP, MonadDialog)
-import           Formatting               (build, sformat, stext, (%))
-import           Serokell.Util            (VerificationRes (..), listBuilderJSON)
-=======
 import           Control.TimeWarp.Logging (logDebug, logInfo, logNotice, logWarning)
 import           Control.TimeWarp.Rpc     (BinaryP, MonadDialog)
 import           Data.List.NonEmpty       (NonEmpty ((:|)))
 import           Formatting               (build, int, sformat, stext, (%))
 import           Serokell.Util            (VerificationRes (..), listJson)
->>>>>>> 8fcd37bd
 import           Universum
 
 import           Pos.Communication.Types  (RequestBlock (..), ResponseMode,
