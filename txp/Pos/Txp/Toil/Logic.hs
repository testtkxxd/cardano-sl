--- conflicted
+++ resolved
@@ -42,11 +42,6 @@
                                              StakeholderId)
 import           Pos.Crypto                 (WithHash (..), hash)
 import           Pos.DB.Class               (MonadGState (..))
-<<<<<<< HEAD
-import           Pos.Util.Util              (HasLens', lensOf')
-
-=======
->>>>>>> 943ca7a3
 import           Pos.Txp.Core               (TxAux (..), TxId, TxOutDistribution, TxUndo,
                                              TxpUndo, getTxDistribution, toaOut,
                                              topsortTxs, txInputs, txOutAddress)
@@ -56,7 +51,7 @@
 import           Pos.Txp.Toil.Failure       (ToilVerFailure (..))
 import           Pos.Txp.Toil.Types         (TxFee (..))
 import qualified Pos.Txp.Toil.Utxo          as Utxo
-import           Pos.Util.Util              (HasLens', getKeys, lensOf')
+import           Pos.Util.Util              (HasLens', lensOf')
 
 ----------------------------------------------------------------------------
 -- Global
