--- conflicted
+++ resolved
@@ -65,18 +65,15 @@
 -- High level runners
 ----------------------------------------------------------------------------
 
-<<<<<<< HEAD
-=======
 -- | Run activity in 'RealMode'.
 runRealMode
     :: forall ssc a.
-       (SscConstraint ssc)
+       (HasCoreConstants, SscConstraint ssc)
     => NodeResources ssc (RealMode ssc)
     -> (ActionSpec (RealMode ssc) a, OutSpecs)
     -> Production a
 runRealMode = runRealBasedMode identity identity
 
->>>>>>> 52ffff3f
 -- | Run activity in something convertible to 'RealMode' and back.
 runRealBasedMode
     :: forall ssc ctx m a.
@@ -91,23 +88,10 @@
     ActionSpec $ \vI sendActions ->
         unwrap . action vI $ hoistSendActions wrap unwrap sendActions
 
--- | Run activity in 'RealMode'.
-runRealMode
-    :: forall ssc a.
-       (SscConstraint ssc, SecurityWorkersClass ssc, HasCoreConstants)
-    => NodeResources ssc (RealMode ssc)
-    -> (ActionSpec (RealMode ssc) a, OutSpecs)
-    -> Production a
-runRealMode = runRealBasedMode identity identity
-
 -- | RealMode runner.
 runRealModeDo
     :: forall ssc a.
-<<<<<<< HEAD
-       (SscConstraint ssc, SecurityWorkersClass ssc, HasCoreConstants)
-=======
-       (SscConstraint ssc)
->>>>>>> 52ffff3f
+       (HasCoreConstants, SscConstraint ssc)
     => NodeResources ssc (RealMode ssc)
     -> OutSpecs
     -> ActionSpec (RealMode ssc) a
