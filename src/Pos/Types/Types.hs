--- conflicted
+++ resolved
@@ -151,12 +151,7 @@
        ) where
 
 import           Control.Exception      (assert)
-<<<<<<< HEAD
-import           Control.Lens           (Getter, Lens', choosing, makeLenses,
-                                         makeLensesFor, to, (^.), _1)
-=======
 import           Control.Lens           (Getter, choosing, makeLenses, makeLensesFor, to)
->>>>>>> 24f9a7d5
 import           Data.Data              (Data)
 import           Data.DeriveTH          (derive, makeNFData)
 import           Data.Hashable          (Hashable)
