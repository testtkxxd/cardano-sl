--- conflicted
+++ resolved
@@ -27,11 +27,7 @@
 import           Pos.Binary.Txp       ()
 import           Pos.Crypto           (Hash, WithHash (..), checkSig, hash, redeemCheckSig)
 import           Pos.Script           (Script (..), isKnownScriptVersion, txScriptCheck)
-<<<<<<< HEAD
-import           Pos.Types.Address    (addressDetailedF, checkPubKeyAddress, checkRedeemAddress,
-=======
-import           Pos.Core.Address     (addressDetailedF, checkPubKeyAddress,
->>>>>>> c88ead10
+import           Pos.Core.Address     (addressDetailedF, checkPubKeyAddress, checkRedeemAddress,
                                        checkScriptAddress, checkUnknownAddressType)
 import           Pos.Core.Coin        (coinToInteger, sumCoins)
 import           Pos.Core.Types       (Address (..), StakeholderId, coinF, mkCoin)
