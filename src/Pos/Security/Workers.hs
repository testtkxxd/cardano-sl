--- conflicted
+++ resolved
@@ -16,14 +16,10 @@
 
 import           Pos.Binary.Ssc              ()
 import           Pos.Block.Network.Retrieval (requestTip, requestTipOuts)
-<<<<<<< HEAD
 import           Pos.Block.Network.Types     (MsgHeaders)
 import           Pos.Communication.Limits    (reifyMsgLimit)
-import           Pos.Communication.Protocol  (OutSpecs, WorkerSpec, localWorker, worker)
-=======
 import           Pos.Communication.Protocol  (OutSpecs, SendActions, WorkerSpec,
                                               localWorker, worker)
->>>>>>> 67c04317
 import           Pos.Constants               (blkSecurityParam, mdNoBlocksSlotThreshold,
                                               mdNoCommitmentsEpochThreshold)
 import           Pos.Context                 (getNodeContext, getUptime, isRecoveryMode,
@@ -62,17 +58,9 @@
 instance SecurityWorkersClass SscNistBeacon where
     securityWorkers = Tagged $ first pure checkForReceivedBlocksWorker
 
-<<<<<<< HEAD
-checkForReceivedBlocksWorker
-    :: forall ssc m. WorkMode ssc m
-    => (WorkerSpec m, OutSpecs)
-checkForReceivedBlocksWorker = worker requestTipOuts $ \sendActions -> afterDelay . repeatOnInterval $ do
-    ourPk <- ncPublicKey <$> getNodeContext
-=======
 checkForReceivedBlocksWorker :: WorkMode ssc m => (WorkerSpec m, OutSpecs)
 checkForReceivedBlocksWorker =
     worker requestTipOuts checkForReceivedBlocksWorkerImpl
->>>>>>> 67c04317
 
 checkEclipsed
     :: (SscHelpersClass ssc, MonadDB ssc m)
@@ -110,32 +98,9 @@
                      Just h  -> notEclipsed h
                      Nothing -> onBlockLoadFailure header $> True
 
-<<<<<<< HEAD
-            -- Okay, now let's iterate until we see a good blocks or until we go past
-            -- the threshold and there's no point in looking anymore:
-            let notEclipsed header = do
-                    let prevBlock = header ^. prevBlockL
-                    if | pastThreshold header     -> return False
-                       | prevBlock == genesisHash -> return True
-                       | isGoodBlock header       -> return True
-                       | otherwise                ->
-                             getBlockHeader prevBlock >>= \case
-                                 Just h  -> notEclipsed h
-                                 Nothing -> onBlockLoadFailure header $> True
-            unlessM (notEclipsed =<< getTipBlockHeader) $ do
-                logWarning $
-                    "Our neighbors are likely trying to carry out an eclipse attack! " <>
-                    "There are no blocks younger " <>
-                    "than 'mdNoBlocksSlotThreshold' that we didn't generate " <>
-                    "by ourselves"
-                converseRequestTip sendActions
-                reportEclipse
-        _ -> do
-            logNotice "Current slot not known. Requesting blocks."
-            converseRequestTip sendActions
-=======
 checkForReceivedBlocksWorkerImpl
-    :: WorkMode ssc m
+    :: forall ssc m.
+       WorkMode ssc m
     => SendActions m -> m ()
 checkForReceivedBlocksWorkerImpl sendActions = afterDelay . repeatOnInterval $ do
     ourPk <- ncPublicKey <$> getNodeContext
@@ -143,19 +108,18 @@
             header <- getTipBlockHeader
             unlessM (checkEclipsed ourPk slotId header) onEclipsed
     maybe onSlotUnknown onSlotDefault =<< getCurrentSlot
->>>>>>> 67c04317
   where
     afterDelay action = delay (sec 3) >> action
     onSlotUnknown = do
         logNotice "Current slot not known. Requesting blocks."
-        converseToNeighbors sendActions requestTip
+        converseRequestTip
     onEclipsed = do
         logWarning $
             "Our neighbors are likely trying to carry out an eclipse attack! " <>
             "There are no blocks younger " <>
             "than 'mdNoBlocksSlotThreshold' that we didn't generate " <>
             "by ourselves"
-        converseToNeighbors sendActions requestTip
+        converseRequestTip
         reportEclipse
     repeatOnInterval action = ifNotShutdown $ do
         () <- action
@@ -168,21 +132,11 @@
         let reason =
                 "Eclipse attack was discovered, mdNoBlocksSlotThreshold: " <>
                 show (mdNoBlocksSlotThreshold :: Int)
-<<<<<<< HEAD
-        when (nonTrivialUptime && not isRecovery) $ reportMisbehaviourMasked reason
-    onBlockLoadFailure header = do
-        throwM $ DBMalformed $
-            sformat ("Eclipse check: didn't manage to find parent of "%build%
-                     " with hash "%build%", which is not genesis")
-                    (headerHash header)
-                    (header ^. prevBlockL)
-    converseRequestTip sendActions =
+        when (nonTrivialUptime && not isRecovery) $
+            reportMisbehaviourMasked reason
+    converseRequestTip =
         reifyMsgLimit (Proxy @(MsgHeaders ssc)) $ \limitProxy ->
             converseToNeighbors sendActions (requestTip limitProxy)
-=======
-        when (nonTrivialUptime && not isRecovery) $
-            reportMisbehaviourMasked reason
->>>>>>> 67c04317
 
 checkForIgnoredCommitmentsWorker
     :: forall m.
