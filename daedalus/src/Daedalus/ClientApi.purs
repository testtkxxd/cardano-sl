--- conflicted
+++ resolved
@@ -48,26 +48,16 @@
         skip
         limit
 
-<<<<<<< HEAD
-send :: forall eff. EffFn3 (ajax :: AJAX | eff) String String Int (Promise Json)
+send :: forall eff. EffFn3 (ajax :: AJAX | eff) String String String (Promise Json)
 send = mkEffFn3 \addrFrom addrTo amount -> fromAff <<< map encodeJson $
-=======
-send :: forall eff. EffFn4 (ajax :: AJAX | eff) String String String String (Promise Json)
-send = mkEffFn4 \pass addrFrom addrTo amount -> fromAff <<< map encodeJson $
->>>>>>> eceeaba2
     B.send
         (mkCPassPhrase "")
         (mkCAddress addrFrom)
         (mkCAddress addrTo)
         (mkCCoin amount)
 
-<<<<<<< HEAD
-sendExtended :: forall eff. EffFn6 (ajax :: AJAX | eff) String String Int String String String (Promise Json)
+sendExtended :: forall eff. EffFn6 (ajax :: AJAX | eff) String String String String String String (Promise Json)
 sendExtended = mkEffFn6 \addrFrom addrTo amount curr title desc -> fromAff <<< map encodeJson $
-=======
-sendExtended :: forall eff. EffFn7 (ajax :: AJAX | eff) String String String String String String String (Promise Json)
-sendExtended = mkEffFn7 \pass addrFrom addrTo amount curr title desc -> fromAff <<< map encodeJson $
->>>>>>> eceeaba2
     B.sendExtended
         (mkCPassPhrase "")
         (mkCAddress addrFrom)
