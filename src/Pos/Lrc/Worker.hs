{-# LANGUAGE RankNTypes          #-}
{-# LANGUAGE ScopedTypeVariables #-}
{-# LANGUAGE TypeFamilies        #-}

-- | Workers responsible for Leaders and Richmen computation.

module Pos.Lrc.Worker
       ( lrcOnNewSlotWorker
       , lrcSingleShot
       , lrcSingleShotNoLock
       ) where

import           Control.Concurrent.STM.TVar (TVar, readTVar, writeTVar)
import           Control.Monad.Catch         (bracketOnError)
import           Control.TimeWarp.Timed      (fork_)
import qualified Data.HashMap.Strict         as HM
import qualified Data.List.NonEmpty          as NE
import           Formatting                  (build, sformat, (%))
import           Serokell.Util.Exceptions    ()
import           System.Wlog                 (logInfo)
import           Universum

import           Pos.Binary.Communication    ()
import           Pos.Block.Logic.Internal    (applyBlocksUnsafe, rollbackBlocksUnsafe,
                                              withBlkSemaphore_)
import           Pos.Constants               (k)
import           Pos.Context                 (LrcSyncData, getNodeContext, ncLrcSync)
import qualified Pos.DB                      as DB
import qualified Pos.DB.GState               as GS
import           Pos.DB.Lrc                  (getLeaders, putEpoch, putLeaders)
import           Pos.Lrc.Consumer            (LrcConsumer (..))
import           Pos.Lrc.Consumers           (allLrcConsumers)
import           Pos.Lrc.Eligibility         (findAllRichmenMaybe)
import           Pos.Lrc.Error               (LrcError (..))
import           Pos.Lrc.FollowTheSatoshi    (followTheSatoshiM)
import           Pos.Slotting                (onNewSlot)
import           Pos.Ssc.Class               (SscWorkersClass)
import           Pos.Ssc.Extra               (sscCalculateSeed)
import           Pos.Types                   (EpochIndex, EpochOrSlot (..),
                                              EpochOrSlot (..), HeaderHash, HeaderHash,
                                              SlotId (..), crucialSlot, getEpochOrSlot,
                                              getEpochOrSlot)
import           Pos.WorkMode                (WorkMode)

lrcOnNewSlotWorker
    :: (SscWorkersClass ssc, WorkMode ssc m)
    => m ()
lrcOnNewSlotWorker = onNewSlot True $ lrcOnNewSlotImpl

lrcOnNewSlotImpl
    :: (SscWorkersClass ssc, WorkMode ssc m)
    => SlotId -> m ()
lrcOnNewSlotImpl SlotId {..} = when (siSlot < k) $ lrcSingleShot siEpoch

-- | Run leaders and richmen computation for given epoch. If stable
-- block for this epoch is not known, LrcError will be thrown.
lrcSingleShot
    :: (SscWorkersClass ssc, WorkMode ssc m)
    => EpochIndex -> m ()
lrcSingleShot epoch = lrcSingleShotImpl True epoch allLrcConsumers

-- | Same, but doesn't take lock on the semaphore.
lrcSingleShotNoLock
    :: (SscWorkersClass ssc, WorkMode ssc m)
    => EpochIndex -> m ()
lrcSingleShotNoLock epoch = lrcSingleShotImpl False epoch allLrcConsumers

lrcSingleShotImpl
    :: WorkMode ssc m
    => Bool -> EpochIndex -> [LrcConsumer m] -> m ()
lrcSingleShotImpl withSemaphore epoch consumers = do
    lock <- ncLrcSync <$> getNodeContext
    tryAcuireExclusiveLock epoch lock onAcquiredLock
  where
    onAcquiredLock = do
        expectedRichmenComp <- filterM (flip lcIfNeedCompute epoch) consumers
        needComputeLeaders <- isNothing <$> getLeaders epoch
        let needComputeRichmen = not . null $ expectedRichmenComp
        when needComputeLeaders $ logInfo "Need to compute leaders"
        when needComputeRichmen $ logInfo "Need to compute richmen"
        when (needComputeLeaders || needComputeRichmen) $ do
            logInfo "LRC is starting"
            if withSemaphore
            then withBlkSemaphore_ $ lrcDo epoch expectedRichmenComp
            -- we don't change/use it in lcdDo in fact
            else void . lrcDo epoch expectedRichmenComp =<< GS.getTip
            logInfo "LRC has finished"
        putEpoch epoch
        logInfo "LRC has updated LRC DB"

tryAcuireExclusiveLock
    :: (MonadMask m, MonadIO m)
    => EpochIndex -> TVar LrcSyncData -> m () -> m ()
tryAcuireExclusiveLock epoch lock action =
    bracketOnError acquireLock (flip whenJust releaseLock) doAction
  where
    acquireLock = atomically $ do
        res <- readTVar lock
        case res of
            (False, _) -> retry
            (True, lockEpoch)
                | lockEpoch >= epoch -> pure Nothing
                | lockEpoch == epoch - 1 ->
                    Just lockEpoch <$ writeTVar lock (False, lockEpoch)
                | otherwise -> throwM UnknownBlocksForLrc
    releaseLock = atomically . writeTVar lock . (True,)
    doAction Nothing = pass
    doAction _       = action >> releaseLock epoch

lrcDo
    :: WorkMode ssc m
    => EpochIndex -> [LrcConsumer m] -> HeaderHash ssc -> m (HeaderHash ssc)
lrcDo epoch consumers tip = tip <$ do
    blockUndoList <- DB.loadBlocksFromTipWhile whileMoreOrEq5k
    when (null blockUndoList) $ throwM UnknownBlocksForLrc
<<<<<<< HEAD
    let blockUndos = NE.fromList blockUndoList
    rollbackBlocksUnsafe blockUndos
    richmenComputationDo epoch consumers
    leadersComputationDo epoch
    applyBlocksUnsafe (NE.reverse blockUndos)
=======
    let blunds = NE.fromList blockUndoList
    rollbackBlocks blunds
    compute `finally` applyBlocks (NE.reverse blunds)
>>>>>>> c3aa02e7
  where
    whileMoreOrEq5k b _ = getEpochOrSlot b > crucial
    crucial = EpochOrSlot $ Right $ crucialSlot epoch
    compute = do
        richmenComputationDo epoch consumers
        leadersComputationDo epoch

leadersComputationDo :: WorkMode ssc m => EpochIndex -> m ()
leadersComputationDo epochId =
    unlessM (isJust <$> getLeaders epochId) $ do
        mbSeed <- sscCalculateSeed epochId
        totalStake <- GS.getTotalFtsStake
        leaders <-
            case mbSeed of
                Left e ->
                    panic $ sformat ("SSC couldn't compute seed: " %build) e
                Right seed ->
                    GS.iterateByTx (followTheSatoshiM seed totalStake) snd
        putLeaders epochId leaders

richmenComputationDo :: forall ssc m . WorkMode ssc m
    => EpochIndex -> [LrcConsumer m] -> m ()
richmenComputationDo epochIdx consumers = unless (null consumers) $ do
    -- [CSL-93] Use eligibility threshold here
    total <- GS.getTotalFtsStake
    let minThreshold = safeThreshold total (not . lcConsiderDelegated)
    let minThresholdD = safeThreshold total lcConsiderDelegated
    (richmen, richmenD) <- GS.iterateByStake
                               (findAllRichmenMaybe @ssc minThreshold minThresholdD)
                               identity
    let callCallback cons = fork_ $
            if lcConsiderDelegated cons
            then lcComputedCallback cons epochIdx total
                   (HM.filter (>= lcThreshold cons total) richmenD)
            else lcComputedCallback cons epochIdx total
                   (HM.filter (>= lcThreshold cons total) richmen)
    mapM_ callCallback consumers
  where
    safeThreshold total f =
        safeMinimum
        $ map (flip lcThreshold total)
        $ filter f consumers
    safeMinimum a = if null a then Nothing else Just $ minimum a<|MERGE_RESOLUTION|>--- conflicted
+++ resolved
@@ -113,17 +113,9 @@
 lrcDo epoch consumers tip = tip <$ do
     blockUndoList <- DB.loadBlocksFromTipWhile whileMoreOrEq5k
     when (null blockUndoList) $ throwM UnknownBlocksForLrc
-<<<<<<< HEAD
-    let blockUndos = NE.fromList blockUndoList
-    rollbackBlocksUnsafe blockUndos
-    richmenComputationDo epoch consumers
-    leadersComputationDo epoch
-    applyBlocksUnsafe (NE.reverse blockUndos)
-=======
     let blunds = NE.fromList blockUndoList
-    rollbackBlocks blunds
-    compute `finally` applyBlocks (NE.reverse blunds)
->>>>>>> c3aa02e7
+    rollbackBlocksUnsafe blunds
+    compute `finally` applyBlocksUnsafe (NE.reverse blunds)
   where
     whileMoreOrEq5k b _ = getEpochOrSlot b > crucial
     crucial = EpochOrSlot $ Right $ crucialSlot epoch
