--- conflicted
+++ resolved
@@ -5,28 +5,19 @@
        , deleteTxOut
        , getTxOut
        , writeBatchToUtxo
-<<<<<<< HEAD
        , getTxOutFromDB
-=======
        , prepareUtxoDB
-       , BatchOp (..)
->>>>>>> c8530767
        ) where
 
 import qualified Database.RocksDB        as Rocks
 import           Universum
 
-<<<<<<< HEAD
-import           Pos.Binary.Class        (Bi, encodeStrict)
-import           Pos.Modern.DB           (DB, MonadDB, getUtxoDB)
-=======
-import           Pos.Binary              (Bi)
-import           Pos.Binary              (encodeStrict)
+import           Pos.Binary              (Bi, encodeStrict)
 import           Pos.Modern.DB.Class     (MonadDB, getUtxoDB)
 import           Pos.Modern.DB.Error     (DBError (..))
->>>>>>> c8530767
 import           Pos.Modern.DB.Functions (rocksDelete, rocksGetBi, rocksPutBi,
                                           rocksWriteBatch)
+import           Pos.Modern.DB.Types     (DB)
 import           Pos.Types               (HeaderHash, TxIn (..), TxOut, genesisHash)
 
 data BatchOp ssc = DelTxIn TxIn | AddTxOut TxIn TxOut | PutTip (HeaderHash ssc)
@@ -34,15 +25,6 @@
 -- | Get current TIP from Utxo DB.
 getTip :: (MonadThrow m, MonadDB ssc m) => m (HeaderHash ssc)
 getTip = maybe (throwM $ DBMalformed "no tip in Utxo DB") pure =<< getTipMaybe
-
--- | Put new TIP to Utxo DB.
-<<<<<<< HEAD
--- putTip :: MonadDB ssc m => HeaderHash ssc -> m ()
--- putTip h = getUtxoDB >>= rocksPutBi "tip" h
-=======
-putTip :: MonadDB ssc m => HeaderHash ssc -> m ()
-putTip h = getUtxoDB >>= rocksPutBi tipKey h
->>>>>>> c8530767
 
 putTxOut :: MonadDB ssc m => TxIn -> TxOut -> m ()
 putTxOut = putBi . utxoKey
@@ -64,6 +46,9 @@
   where
     putGenesisTip = putTip genesisHash
 
+-- | Put new TIP to Utxo DB.
+putTip :: MonadDB ssc m => HeaderHash ssc -> m ()
+putTip h = getUtxoDB >>= rocksPutBi tipKey h
 ----------------------------------------------------------------------------
 -- Helpers
 ----------------------------------------------------------------------------
