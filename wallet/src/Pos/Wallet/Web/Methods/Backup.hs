--- conflicted
+++ resolved
@@ -13,90 +13,21 @@
 import qualified Data.ByteString.Lazy as BSL
 import           Formatting (sformat, stext, (%))
 
-<<<<<<< HEAD
 import           Pos.Util (HasLens (..))
 import           Pos.Wallet.Web.Backup (TotalBackup (..), getWalletBackup)
 import           Pos.Wallet.Web.ClientTypes (CFilePath (..), CId, CWallet, Wal)
 import           Pos.Wallet.Web.Error (WalletError (..))
 import qualified Pos.Wallet.Web.Methods.Logic as L
 import           Pos.Wallet.Web.Methods.Restore (restoreWalletFromBackup)
+import           Pos.Wallet.Web.State.State (askWalletSnapshot)
 import           Pos.Wallet.Web.Tracking.Types (SyncQueue)
-=======
-import           Pos.Client.KeyStorage (addSecretKey)
-import           Pos.Crypto (emptyPassphrase, firstHardened)
-import           Pos.Wallet.Web.Account (GenSeed (..), genUniqueAccountId)
-import           Pos.Wallet.Web.Backup (AccountMetaBackup (..), TotalBackup (..), WalletBackup (..),
-                                        WalletMetaBackup (..), getWalletBackup)
-import           Pos.Wallet.Web.ClientTypes (CAccountInit (..), CAccountMeta (..), CFilePath (..),
-                                             CId, CWallet, Wal, encToCId)
-import           Pos.Wallet.Web.Error (WalletError (..))
-import qualified Pos.Wallet.Web.Methods.Logic as L
-import           Pos.Wallet.Web.State (AddressLookupMode (Ever), askWalletDB, askWalletSnapshot,
-                                       createAccount, getAccountWAddresses, getWalletMeta,
-                                       getWalletSnapshot)
-import           Pos.Wallet.Web.Tracking (syncWalletOnImport)
-import           Pos.Wallet.Web.Util (getWalletAccountIds)
->>>>>>> a4a034ee
 import           Servant.API.ContentTypes (NoContent (..))
 import           UnliftIO (MonadUnliftIO)
 
-<<<<<<< HEAD
 type MonadWalletBackup ctx m = ( L.MonadWalletLogic ctx m
                                , MonadUnliftIO m
                                , HasLens SyncQueue ctx SyncQueue
                                )
-=======
-
-type MonadWalletBackup ctx m = L.MonadWalletLogic ctx m
-
-restoreWalletFromBackup :: MonadWalletBackup ctx m => WalletBackup -> m CWallet
-restoreWalletFromBackup WalletBackup {..} = do
-    db <- askWalletDB
-    let wId = encToCId wbSecretKey
-
-    wExists <- isJust . flip getWalletMeta wId <$> askWalletSnapshot
-    if wExists
-        then do
-            throwM $ RequestError "Wallet with id already exists"
-
-        else do
-            let (WalletMetaBackup wMeta) = wbMeta
-                accList = HM.toList wbAccounts
-                          & each . _2 %~ \(AccountMetaBackup am) -> am
-                defaultAccAddrIdx = DeterminedSeed firstHardened
-
-            addSecretKey wbSecretKey
-            if null accList
-                then do
-                    let accMeta = CAccountMeta { caName = "Initial account" }
-                        accInit = CAccountInit { caInitWId = wId, caInitMeta = accMeta }
-                    () <$ L.newAccountIncludeUnready True defaultAccAddrIdx emptyPassphrase accInit
-                else do
-                    for_ accList $ \(idx, meta) -> do
-                        ws <- getWalletSnapshot db
-                        let aIdx = fromInteger $ fromIntegral idx
-                            seedGen = DeterminedSeed aIdx
-                        accId <- genUniqueAccountId ws seedGen wId
-                        createAccount db accId meta
-            -- Restoring a wallet from backup may take a long time.
-            -- Hence we mark the wallet as "not ready" until `syncWalletOnImport` completes.
-            void $ L.createWalletSafe wId wMeta False
-            -- `syncWalletOnImport` automatically marks a wallet as "ready".
-            void $ syncWalletOnImport wbSecretKey
-
-            -- Get wallet accounts and create default address for each account
-            -- without any existing address
-            ws <- getWalletSnapshot db
-            let wAccIds = getWalletAccountIds ws wId
-            for_ wAccIds $ \accId -> case getAccountWAddresses ws Ever accId of
-                Nothing -> throwM $ InternalError "restoreWalletFromBackup: fatal: cannot find \
-                                                  \an existing account of newly imported wallet"
-                Just [] -> void $ L.newAddress defaultAccAddrIdx emptyPassphrase accId
-                Just _  -> pure ()
-
-            -- Get wallet again to return correct balance and stuff
-            L.getWallet wId
->>>>>>> a4a034ee
 
 importWalletJSON :: MonadWalletBackup ctx m => CFilePath -> m CWallet
 importWalletJSON (CFilePath (toString -> fp)) = do
