--- conflicted
+++ resolved
@@ -14,10 +14,7 @@
 import           Universum
 
 import qualified Control.Concurrent.STM as Conc
-<<<<<<< HEAD
-=======
 import           Control.Exception (throwIO)
->>>>>>> a3c384d9
 import           Control.Exception.Safe (Exception (..))
 import           Control.Lens (to)
 import           Control.Monad.Except (ExceptT, runExceptT, throwError)
@@ -42,14 +39,9 @@
                                              EnqueueMsg, ListenerSpec, MkListeners (..),
                                              MsgType (..), NodeId, Origin (..), OutSpecs,
                                              constantListeners, waitForConversations,
-<<<<<<< HEAD
                                              waitForDequeues, recvLimited)
 import           Pos.Core (BlockVersionData, HeaderHash, ProtocolConstants (..), bvdSlotDuration,
                            headerHash, prevBlockL)
-=======
-                                             waitForDequeues)
-import           Pos.Core (HeaderHash, bvdSlotDuration, headerHash, prevBlockL)
->>>>>>> a3c384d9
 import           Pos.Core.Block (Block, BlockHeader (..), MainBlockHeader, blockHeader)
 import           Pos.Crypto (shortHashF)
 import           Pos.DB (DBError (DBMalformed))
@@ -96,11 +88,7 @@
 -- | Expects sending message to exactly one node. Receives result or
 -- fails if no result was obtained (no nodes available, timeout, etc).
 enqueueMsgSingle ::
-<<<<<<< HEAD
-       ( MonadThrow m, MonadIO m )
-=======
        ( MonadIO m )
->>>>>>> a3c384d9
     => (t2 -> (t1 -> t -> NonEmpty x) -> m (Map NodeId (Conc.TVar (OQ.PacketStatus b))))
     -> t2
     -> x
@@ -277,7 +265,6 @@
                   retrieveBlocksDo conv bvd (i - 1) (block : acc)
 
 requestTip
-<<<<<<< HEAD
     :: forall d .
        ( DiffusionWorkMode d )
     => Logic d
@@ -294,23 +281,6 @@
             case received of
                 Just headers -> handleTip nodeId headers
                 Nothing      -> throwM $ DialogUnexpected "peer didnt' respond with tips"
-=======
-    :: forall d t .
-       ( DiffusionWorkMode d
-       , HasAdoptedBlockVersionData d
-       )
-    => EnqueueMsg d
-    -> (BlockHeader -> NodeId -> d t)
-    -> d (Map NodeId (d t))
-requestTip enqueue k = fmap waitForDequeues $ enqueue (MsgRequestBlockHeaders Nothing) $ \nodeId _ -> pure . Conversation $
-    \(conv :: ConversationActions MsgGetHeaders MsgHeaders m) -> do
-        logDebug "Requesting tip..."
-        send conv (MsgGetHeaders [] Nothing)
-        received <- recvLimited conv
-        case received of
-            Just headers -> handleTip nodeId headers
-            Nothing      -> throwM $ DialogUnexpected "peer didnt' respond with tips"
->>>>>>> a3c384d9
   where
     handleTip nodeId (MsgHeaders (NewestFirst (tip:|[]))) = do
         logDebug $ sformat ("Got tip "%shortHashF%" from "%shown%", processing") (headerHash tip) nodeId
