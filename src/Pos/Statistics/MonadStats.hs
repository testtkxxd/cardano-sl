--- conflicted
+++ resolved
@@ -75,12 +75,7 @@
     } deriving (Functor, Applicative, Monad, MonadThrow, MonadSlotsData,
                 MonadCatch, MonadMask, MonadIO, MonadFail, HasLoggerName,
                 MonadDHT, WithKademliaDHTInstance, MonadSlots, WithPeerState,
-<<<<<<< HEAD
-                MonadJL, CanLog, MonadUtxoRead, MonadUtxo,
-                MonadTxpLD ssc, MonadSscMem ssc, MonadDBLimits,
-=======
-                MonadJL, CanLog, MonadTxpMem, MonadSscMem ssc,
->>>>>>> 03f5721a
+                MonadJL, CanLog, MonadTxpMem, MonadSscMem ssc, MonadDBLimits,
                 WithNodeContext ssc, MonadDelegation, MonadUSMem)
 
 deriving instance MonadDB ssc m => MonadDB ssc (NoStatsT m)
@@ -133,13 +128,8 @@
     } deriving (Functor, Applicative, Monad, MonadThrow,
                 MonadCatch, MonadMask, MonadIO, MonadFail, HasLoggerName,
                 MonadDHT, WithKademliaDHTInstance, MonadSlots, WithPeerState,
-<<<<<<< HEAD
-                MonadTrans, MonadJL, CanLog, MonadUtxoRead, MonadUtxo,
-                MonadTxpLD ssc, MonadSscMem ssc, MonadSlotsData, MonadDBLimits,
-=======
                 MonadTrans, MonadJL, CanLog, MonadTxpMem,
-                MonadSscMem ssc, MonadSlotsData,
->>>>>>> 03f5721a
+                MonadSscMem ssc, MonadSlotsData, MonadDBLimits,
                 WithNodeContext ssc, MonadDelegation, MonadUSMem)
 
 deriving instance MonadDB ssc m => MonadDB ssc (StatsT m)
