{-# LANGUAGE RankNTypes   #-}
{-# LANGUAGE TypeFamilies #-}

-- | Logic for local processing of transactions.
-- Local transaction is a transaction which has not yet been added to the blockchain.

module Pos.Txp.Logic.Local
       ( TxpProcessTransactionMode
       , TxpNormalizeMempoolMode
       , txProcessTransaction
       , txProcessTransactionNoLock
       , txNormalize
       , txGetPayload

       -- Utils to processing and nomralization tx
       , ProcessTxContext (..)
       , ptcExtra
       , buildProccessTxContext
       , TxProcessingMode
       , txProcessTransactionAbstract
       , txNormalizeAbstract
       ) where

import           Universum

<<<<<<< HEAD
import           Control.Lens (makeLenses)
import           Control.Monad.Except (MonadError (..), runExceptT)
import           Data.Default (Default (def))
import qualified Data.HashMap.Strict as HM
import qualified Data.List.NonEmpty as NE
import qualified Data.Map as M (fromList)
import           Formatting (build, sformat, (%))
import           System.Wlog (NamedPureLogger, WithLogger, logDebug, logError, logWarning)

import           Pos.Core (BlockVersionData, EpochIndex, HasConfiguration, HeaderHash, siEpoch)
import           Pos.Core.Txp (Tx (..), TxAux (..), TxId)
import           Pos.Crypto (WithHash (..))
import           Pos.DB.Class (MonadDBRead, MonadGState (..))
import qualified Pos.DB.GState.Common as GS
import           Pos.Reporting (reportError)
import           Pos.Slotting (MonadSlots (..))
import           Pos.StateLock (Priority (..), StateLock, StateLockMetrics, withStateLock)
import           Pos.Txp.MemState (GenericTxpLocalData (..), GenericTxpLocalDataPure, MempoolExt,
                                   MonadTxpMem, TxpLocalWorkMode, askTxpMem, getLocalTxsMap,
                                   getUtxoModifier, modifyTxpLocalData, setTxpLocalData)
import           Pos.Txp.Toil (DBToil, GenericToilModifier (..), MonadUtxoRead (..), ToilT,
                               ToilVerFailure (..), Utxo, mpLocalTxs, normalizeToil, processTx,
                               runDBToil, runToilTLocal, runToilTLocalExtra, utxoGetReader)
import           Pos.Txp.Topsort (topsortTxs)
import           Pos.Util.Util (HasLens (..), HasLens')
=======
import qualified Control.Concurrent.STM as STM
import           Control.Lens           (makeLenses)
import           Control.Monad.Except   (MonadError (..), runExceptT)
import           Data.Default           (Default (def))
import qualified Data.HashMap.Strict    as HM
import qualified Data.List.NonEmpty     as NE
import qualified Data.Map               as M (fromList)
import           Formatting             (build, sformat, (%))
import           Mockable               (CurrentTime, Mockable)
import           System.Wlog            (WithLogger, logDebug, logError, logWarning)

import           Pos.Core               (BlockVersionData, EpochIndex, HasConfiguration,
                                         HeaderHash, siEpoch)
import           Pos.Crypto             (WithHash (..))
import           Pos.DB.Class           (MonadDBRead, MonadGState (..))
import qualified Pos.DB.GState.Common   as GS
import           Pos.Reporting          (MonadReporting, reportError)
import           Pos.Slotting           (MonadSlots (..))
import           Pos.StateLock          (Priority (..), StateLock, StateLockMetrics,
                                         withStateLock)
import           Pos.Txp.Core           (Tx (..), TxAux (..), TxId, TxUndo, topsortTxs)
import           Pos.Txp.MemState       (GenericTxpLocalData (..), MonadTxpMem,
                                         getLocalTxs, getLocalUndos, getMemPool,
                                         getUtxoModifier, setTxpLocalData,
                                         withTxpLocalData)
import           Pos.Txp.Toil           (GenericToilModifier (..), MemPool,
                                         MonadUtxoRead (..), ToilModifier, ToilT,
                                         ToilVerFailure (..), UndoMap, Utxo, UtxoModifier,
                                         execToilTLocal, mpLocalTxs, normalizeToil,
                                         processTx, runDBToil, runToilTLocal,
                                         utxoGetReader)
import           Pos.Util.Util          (HasLens (..), HasLens')

type TxpLocalWorkMode ctx m =
    ( MonadIO m
    , MonadDBRead m
    , MonadGState m
    , MonadSlots ctx m
    , MonadTxpMem () ctx m
    , WithLogger m
    , Mockable CurrentTime m
    , MonadMask m
    , MonadReporting ctx m
    , HasConfiguration
    )
>>>>>>> 9c3a58e3

-- Base context for tx processing in.
data ProcessTxContext ext = ProcessTxContext
    { _ptcAdoptedBVData :: !BlockVersionData
    , _ptcUtxoBase      :: !Utxo
    , _ptcExtra         :: ext
    }

makeLenses ''ProcessTxContext

instance HasLens Utxo (ProcessTxContext ext) Utxo where
    lensOf = ptcUtxoBase

-- Base monad for tx processing in.
type ProcessTxMode ext = ReaderT (ProcessTxContext ext) (NamedPureLogger Identity)

instance HasConfiguration => MonadUtxoRead (ProcessTxMode ext) where
    utxoGet = utxoGetReader

instance MonadGState (ProcessTxMode ext) where
    gsAdoptedBVData = view ptcAdoptedBVData

type TxpProcessTransactionMode ctx m =
    ( TxpLocalWorkMode ctx m
    , MonadReader ctx m
    , HasLens' ctx StateLock
    , HasLens' ctx StateLockMetrics
    , MonadMask m
    , MempoolExt m ~ ()
    )

-- | Process transaction. 'TxId' is expected to be the hash of
-- transaction in 'TxAux'. Separation is supported for optimization
-- only.
txProcessTransaction
    :: TxpProcessTransactionMode ctx m
    => (TxId, TxAux) -> m (Either ToilVerFailure ())
txProcessTransaction itw =
    withStateLock LowPriority "txProcessTransaction" $ \__tip -> txProcessTransactionNoLock itw

-- | Unsafe version of 'txProcessTransaction' which doesn't take a
-- lock. Can be used in tests.
txProcessTransactionNoLock
    :: ( TxpLocalWorkMode ctx m
       , MempoolExt m ~ ()
       )
    => (TxId, TxAux) -> m (Either ToilVerFailure ())
txProcessTransactionNoLock =
    txProcessTransactionAbstract
        buildProccessTxContext
        processTx

type TxProcessingMode pext ext =
    ExceptT ToilVerFailure (
        ToilT ext (
            ReaderT (ProcessTxContext pext) (
                NamedPureLogger Identity
    )))

txProcessTransactionAbstract
    :: forall pext ext ctx m a .
       ( TxpLocalWorkMode ctx m
       , MempoolExt m ~ ext
       )
    => (TxAux -> m (ProcessTxContext pext))
    -> (EpochIndex -> (TxId, TxAux) -> TxProcessingMode pext ext a)
    -> (TxId, TxAux)
    -> m (Either ToilVerFailure ())
txProcessTransactionAbstract buildPTxContext txAction itw@(txId, txAux) = reportTipMismatch $ runExceptT $ do
    -- Note: we need to read tip from the DB and check that it's the
    -- same as the one in mempool. That's because mempool state is
    -- valid only with respect to the tip stored there. Normally tips
    -- will match, because whenever we apply/rollback blocks we
    -- normalize mempool. However, there is a corner case when we
    -- receive an unexpected exception after modifying GState and
    -- before normalization. In this case normalization can fail and
    -- tips will differ. Rejecting transactions in this case should be
    -- fine, because the fact that we receive exceptions likely
    -- indicates that something is bad and we have more serious issues.
    --
    -- Also note that we don't need to use a snapshot here and can be
    -- sure that GState won't change, because changing it requires
    -- 'StateLock' which we own inside this function.
    tipDB <- lift GS.getTip
    epoch <- siEpoch <$> (note ToilSlotUnknown =<< getCurrentSlot)
<<<<<<< HEAD
    pctx <- lift $ buildPTxContext txAux
    pRes <-
        lift $
        modifyTxpLocalData $
        processTransactionPure epoch pctx tipDB itw
=======
    localUM <- withTxpLocalData getUtxoModifier
    let runUM um = runToilTLocal um def mempty
    (resolvedOuts, _) <- runDBToil $ runUM localUM $ mapM utxoGet _txInputs
    -- Resolved are unspent transaction outputs corresponding to input
    -- of given transaction.
    let resolved =
            M.fromList $
            catMaybes $
            toList $ NE.zipWith (liftM2 (,) . Just) _txInputs resolvedOuts
    let ctx =
            ProcessTxContext
            { _ptcAdoptedBVData = bvd
            , _ptcUtxoBase = resolved
            }
    pRes <- withTxpLocalData $ \txpData -> do
        -- Note that we now have a (potentially) different UtxoModifier to the one
        -- we have been working with. Could this cause problems?
        uv <- getUtxoModifier txpData
        mp <- getMemPool txpData
        undo <- getLocalUndos txpData
        tip <- STM.readTVar (txpTip txpData)
        forM (processTxDo epoch ctx tipDB itw (uv, mp, undo, tip))
          $ \(uv', mp', undo', tip') -> do
            STM.writeTVar (txpUtxoModifier txpData) uv'
            STM.writeTVar (txpMemPool txpData) mp'
            STM.writeTVar (txpUndos txpData) undo'
            STM.writeTVar (txpTip txpData) tip'

>>>>>>> 9c3a58e3
    -- We report 'ToilTipsMismatch' as an error, because usually it
    -- should't happen. If it happens, it's better to look at logs.
    case pRes of
        Left er -> do
            logDebug $ sformat ("Transaction processing failed: " %build) txId
            throwError er
        Right _ ->
            logDebug
                (sformat ("Transaction is processed successfully: " %build) txId)
  where
    processTransactionPure
        :: EpochIndex
        -> ProcessTxContext pext
        -> HeaderHash
        -> (TxId, TxAux)
<<<<<<< HEAD
        -> GenericTxpLocalDataPure ext
        -> NamedPureLogger Identity (Either ToilVerFailure (), GenericTxpLocalDataPure ext)
    processTransactionPure curEpoch pctx tipDB tx txld@(uv, mp, undo, tip, extra)
        | tipDB /= tip = pure (Left $ ToilTipsMismatch tipDB tip, txld)
        | otherwise = do
            res :: (Either ToilVerFailure a, GenericToilModifier ext) <-
                    flip runReaderT pctx $
                    runToilTLocalExtra uv mp undo extra $
                    runExceptT $
                    txAction curEpoch tx
            case res of
                (Left er, _) -> pure (Left er, txld)
                (Right _, ToilModifier {..}) -> pure
                    ( Right ()
                    , (_tmUtxo, _tmMemPool, _tmUndos, tip, _tmExtra))
=======
        -> (UtxoModifier, MemPool, UndoMap, HeaderHash)
        -> (Either ToilVerFailure (UtxoModifier, MemPool, UndoMap, HeaderHash))
    processTxDo curEpoch ctx tipDB tx (uv, mp, undo, tip)
        | tipDB /= tip = Left $ ToilTipsMismatch tipDB tip
        | otherwise =
            let action :: ExceptT ToilVerFailure (ToilT () ProcessTxMode) TxUndo
                action = processTx curEpoch tx
                res :: (Either ToilVerFailure TxUndo, ToilModifier)
                res =
                    usingReader ctx $
                    runToilTLocal uv mp undo $ runExceptT action
            in case res of
                   (Left er, _) -> Left er
                   (Right _, ToilModifier {..}) ->
                       Right (_tmUtxo, _tmMemPool, _tmUndos, tip)
>>>>>>> 9c3a58e3
    -- REPORT:ERROR Tips mismatch in txp.
    reportTipMismatch action = do
        res <- action
        res <$ case res of
            (Left err@(ToilTipsMismatch {})) -> reportError (pretty err)
            _                                -> pass

buildProccessTxContext
    :: forall m ctx.
       ( MonadIO m
       , MonadDBRead m
       , MonadGState m
       , MonadTxpMem (MempoolExt m) ctx m
       )
    => TxAux -> m (ProcessTxContext ())
buildProccessTxContext txAux = do
    let UnsafeTx {..} = taTx txAux
    bvd <- gsAdoptedBVData
    localUM <- getUtxoModifier @(MempoolExt m)
    let runUM um = runToilTLocal um def mempty
    (resolvedOuts, _) <- runDBToil $ runUM localUM $ mapM utxoGet _txInputs
    -- Resolved are unspent transaction outputs corresponding to input
    -- of given transaction.
    let resolved =
            M.fromList $
            catMaybes $
            toList $ NE.zipWith (liftM2 (,) . Just) _txInputs resolvedOuts
    pure $
        ProcessTxContext
        { _ptcAdoptedBVData = bvd
        , _ptcUtxoBase = resolved
        , _ptcExtra    = ()
        }

type TxpNormalizeMempoolMode ctx m =
    ( TxpLocalWorkMode ctx m
    , MonadSlots ctx m
    , MempoolExt m ~ ()
    )

-- | 1. Recompute UtxoView by current MemPool
-- | 2. Remove invalid transactions from MemPool
-- | 3. Set new tip to txp local data
txNormalize
    :: TxpNormalizeMempoolMode ctx m
    => m ()
txNormalize = txNormalizeAbstract (\e txs -> normalizeToil e (HM.toList txs))

txNormalizeAbstract
    :: ( TxpLocalWorkMode ctx m
       , MonadSlots ctx m
       , Default (MempoolExt m)
       )
    => (EpochIndex -> HashMap TxId TxAux -> ToilT (MempoolExt m) (DBToil m) ())
    -> m ()
txNormalizeAbstract normalizeAction = getCurrentSlot >>= \case
    Nothing -> do
        tip <- GS.getTip
        -- Clear and update tip
        withTxpLocalData $ flip setTxpLocalData (mempty, def, mempty, tip, def)
    Just (siEpoch -> epoch) -> do
        utxoTip <- GS.getTip
<<<<<<< HEAD
        localTxs <- getLocalTxsMap
        ToilModifier {..} <-
            runDBToil $
            snd <$> runToilTLocalExtra mempty def mempty def
            (normalizeAction epoch localTxs)
        setTxpLocalData (_tmUtxo, _tmMemPool, _tmUndos, utxoTip, _tmExtra)
=======
        localTxs <- withTxpLocalData getLocalTxs
        ToilModifier {..} <-
            runDBToil $ execToilTLocal mempty def mempty $ normalizeToil epoch localTxs
        withTxpLocalData $ flip setTxpLocalData (_tmUtxo, _tmMemPool, _tmUndos, utxoTip, _tmExtra)
>>>>>>> 9c3a58e3

-- | Get 'TxPayload' from mempool to include into a new block which
-- will be based on the given tip. In something goes wrong, empty
-- payload is returned. That's because we would sooner create an empty
-- block to maintain decent chain quality than skip block creation.
--
-- We need to explicitly check that tip matches, even though we do
-- mempool normalization whenever we apply/rollback a block. That's
-- because we can't make them both atomically, i. e. can't guarantee
-- that either none or both of them will be done.
txGetPayload :: (MonadIO m, MonadTxpMem ext ctx m, WithLogger m) => HeaderHash -> m [TxAux]
txGetPayload neededTip = do
    (view mpLocalTxs -> memPool, memPoolTip) <- withTxpLocalData $ \(TxpLocalData{..}) ->
        (,) <$> readTVar txpMemPool <*> readTVar txpTip
    let tipMismatchMsg =
            sformat
                ("txGetPayload: tip mismatch (in DB: )"%build%
                 ", (in mempool: "%build%")")
                neededTip memPoolTip
    let topsortFailMsg = "txGetPayload: topsort failed!"
    let convertTx (txId, txAux) = WithHash (taTx txAux) txId
    case (memPoolTip == neededTip, topsortTxs convertTx $ HM.toList memPool) of
        (False, _)       -> [] <$ logWarning tipMismatchMsg
        (True, Nothing)  -> [] <$ logError topsortFailMsg
        (True, Just res) -> return $ map snd res<|MERGE_RESOLUTION|>--- conflicted
+++ resolved
@@ -23,7 +23,8 @@
 
 import           Universum
 
-<<<<<<< HEAD
+import           Control.Monad.Morph (generalize, hoist)
+import qualified Control.Concurrent.STM as STM
 import           Control.Lens (makeLenses)
 import           Control.Monad.Except (MonadError (..), runExceptT)
 import           Data.Default (Default (def))
@@ -31,7 +32,8 @@
 import qualified Data.List.NonEmpty as NE
 import qualified Data.Map as M (fromList)
 import           Formatting (build, sformat, (%))
-import           System.Wlog (NamedPureLogger, WithLogger, logDebug, logError, logWarning)
+import           System.Wlog (NamedPureLogger, WithLogger, logDebug, logError,
+                              logWarning)
 
 import           Pos.Core (BlockVersionData, EpochIndex, HasConfiguration, HeaderHash, siEpoch)
 import           Pos.Core.Txp (Tx (..), TxAux (..), TxId)
@@ -41,61 +43,16 @@
 import           Pos.Reporting (reportError)
 import           Pos.Slotting (MonadSlots (..))
 import           Pos.StateLock (Priority (..), StateLock, StateLockMetrics, withStateLock)
-import           Pos.Txp.MemState (GenericTxpLocalData (..), GenericTxpLocalDataPure, MempoolExt,
-                                   MonadTxpMem, TxpLocalWorkMode, askTxpMem, getLocalTxsMap,
-                                   getUtxoModifier, modifyTxpLocalData, setTxpLocalData)
-import           Pos.Txp.Toil (DBToil, GenericToilModifier (..), MonadUtxoRead (..), ToilT,
-                               ToilVerFailure (..), Utxo, mpLocalTxs, normalizeToil, processTx,
+import           Pos.Txp.MemState (GenericTxpLocalData (..), MempoolExt, MonadTxpMem,
+                                   TxpLocalWorkMode, getLocalTxsMap, getLocalUndos,
+                                   getMemPool, getTxpExtra, getUtxoModifier, setTxpLocalData,
+                                   withTxpLocalData, withTxpLocalDataLog)
+import           Pos.Txp.Toil (DBToil, GenericToilModifier (..), MemPool, MonadUtxoRead (..),
+                               ToilT, ToilVerFailure (..), UndoMap, Utxo,
+                               UtxoModifier, mpLocalTxs, normalizeToil, processTx,
                                runDBToil, runToilTLocal, runToilTLocalExtra, utxoGetReader)
 import           Pos.Txp.Topsort (topsortTxs)
 import           Pos.Util.Util (HasLens (..), HasLens')
-=======
-import qualified Control.Concurrent.STM as STM
-import           Control.Lens           (makeLenses)
-import           Control.Monad.Except   (MonadError (..), runExceptT)
-import           Data.Default           (Default (def))
-import qualified Data.HashMap.Strict    as HM
-import qualified Data.List.NonEmpty     as NE
-import qualified Data.Map               as M (fromList)
-import           Formatting             (build, sformat, (%))
-import           Mockable               (CurrentTime, Mockable)
-import           System.Wlog            (WithLogger, logDebug, logError, logWarning)
-
-import           Pos.Core               (BlockVersionData, EpochIndex, HasConfiguration,
-                                         HeaderHash, siEpoch)
-import           Pos.Crypto             (WithHash (..))
-import           Pos.DB.Class           (MonadDBRead, MonadGState (..))
-import qualified Pos.DB.GState.Common   as GS
-import           Pos.Reporting          (MonadReporting, reportError)
-import           Pos.Slotting           (MonadSlots (..))
-import           Pos.StateLock          (Priority (..), StateLock, StateLockMetrics,
-                                         withStateLock)
-import           Pos.Txp.Core           (Tx (..), TxAux (..), TxId, TxUndo, topsortTxs)
-import           Pos.Txp.MemState       (GenericTxpLocalData (..), MonadTxpMem,
-                                         getLocalTxs, getLocalUndos, getMemPool,
-                                         getUtxoModifier, setTxpLocalData,
-                                         withTxpLocalData)
-import           Pos.Txp.Toil           (GenericToilModifier (..), MemPool,
-                                         MonadUtxoRead (..), ToilModifier, ToilT,
-                                         ToilVerFailure (..), UndoMap, Utxo, UtxoModifier,
-                                         execToilTLocal, mpLocalTxs, normalizeToil,
-                                         processTx, runDBToil, runToilTLocal,
-                                         utxoGetReader)
-import           Pos.Util.Util          (HasLens (..), HasLens')
-
-type TxpLocalWorkMode ctx m =
-    ( MonadIO m
-    , MonadDBRead m
-    , MonadGState m
-    , MonadSlots ctx m
-    , MonadTxpMem () ctx m
-    , WithLogger m
-    , Mockable CurrentTime m
-    , MonadMask m
-    , MonadReporting ctx m
-    , HasConfiguration
-    )
->>>>>>> 9c3a58e3
 
 -- Base context for tx processing in.
 data ProcessTxContext ext = ProcessTxContext
@@ -181,42 +138,15 @@
     -- 'StateLock' which we own inside this function.
     tipDB <- lift GS.getTip
     epoch <- siEpoch <$> (note ToilSlotUnknown =<< getCurrentSlot)
-<<<<<<< HEAD
     pctx <- lift $ buildPTxContext txAux
-    pRes <-
-        lift $
-        modifyTxpLocalData $
-        processTransactionPure epoch pctx tipDB itw
-=======
-    localUM <- withTxpLocalData getUtxoModifier
-    let runUM um = runToilTLocal um def mempty
-    (resolvedOuts, _) <- runDBToil $ runUM localUM $ mapM utxoGet _txInputs
-    -- Resolved are unspent transaction outputs corresponding to input
-    -- of given transaction.
-    let resolved =
-            M.fromList $
-            catMaybes $
-            toList $ NE.zipWith (liftM2 (,) . Just) _txInputs resolvedOuts
-    let ctx =
-            ProcessTxContext
-            { _ptcAdoptedBVData = bvd
-            , _ptcUtxoBase = resolved
-            }
-    pRes <- withTxpLocalData $ \txpData -> do
-        -- Note that we now have a (potentially) different UtxoModifier to the one
-        -- we have been working with. Could this cause problems?
-        uv <- getUtxoModifier txpData
-        mp <- getMemPool txpData
-        undo <- getLocalUndos txpData
-        tip <- STM.readTVar (txpTip txpData)
-        forM (processTxDo epoch ctx tipDB itw (uv, mp, undo, tip))
-          $ \(uv', mp', undo', tip') -> do
-            STM.writeTVar (txpUtxoModifier txpData) uv'
-            STM.writeTVar (txpMemPool txpData) mp'
-            STM.writeTVar (txpUndos txpData) undo'
-            STM.writeTVar (txpTip txpData) tip'
-
->>>>>>> 9c3a58e3
+    pRes <- lift . withTxpLocalDataLog $ \txpData -> do
+        uv <- lift $ getUtxoModifier txpData
+        mp <- lift $ getMemPool txpData
+        undo <- lift $ getLocalUndos txpData
+        tip <- lift $ STM.readTVar (txpTip txpData)
+        extra <- lift $ getTxpExtra txpData
+        tm <- hoist generalize $ processTransactionPure epoch pctx tipDB itw (uv, mp, undo, tip, extra)
+        forM tm $ lift . setTxpLocalData txpData
     -- We report 'ToilTipsMismatch' as an error, because usually it
     -- should't happen. If it happens, it's better to look at logs.
     case pRes of
@@ -232,11 +162,10 @@
         -> ProcessTxContext pext
         -> HeaderHash
         -> (TxId, TxAux)
-<<<<<<< HEAD
-        -> GenericTxpLocalDataPure ext
-        -> NamedPureLogger Identity (Either ToilVerFailure (), GenericTxpLocalDataPure ext)
-    processTransactionPure curEpoch pctx tipDB tx txld@(uv, mp, undo, tip, extra)
-        | tipDB /= tip = pure (Left $ ToilTipsMismatch tipDB tip, txld)
+        -> (UtxoModifier, MemPool, UndoMap, HeaderHash, ext)
+        -> NamedPureLogger Identity (Either ToilVerFailure (UtxoModifier, MemPool, UndoMap, HeaderHash, ext))
+    processTransactionPure curEpoch pctx tipDB tx (uv, mp, undo, tip, extra)
+        | tipDB /= tip = pure . Left $ ToilTipsMismatch tipDB tip
         | otherwise = do
             res :: (Either ToilVerFailure a, GenericToilModifier ext) <-
                     flip runReaderT pctx $
@@ -244,27 +173,9 @@
                     runExceptT $
                     txAction curEpoch tx
             case res of
-                (Left er, _) -> pure (Left er, txld)
-                (Right _, ToilModifier {..}) -> pure
-                    ( Right ()
-                    , (_tmUtxo, _tmMemPool, _tmUndos, tip, _tmExtra))
-=======
-        -> (UtxoModifier, MemPool, UndoMap, HeaderHash)
-        -> (Either ToilVerFailure (UtxoModifier, MemPool, UndoMap, HeaderHash))
-    processTxDo curEpoch ctx tipDB tx (uv, mp, undo, tip)
-        | tipDB /= tip = Left $ ToilTipsMismatch tipDB tip
-        | otherwise =
-            let action :: ExceptT ToilVerFailure (ToilT () ProcessTxMode) TxUndo
-                action = processTx curEpoch tx
-                res :: (Either ToilVerFailure TxUndo, ToilModifier)
-                res =
-                    usingReader ctx $
-                    runToilTLocal uv mp undo $ runExceptT action
-            in case res of
-                   (Left er, _) -> Left er
-                   (Right _, ToilModifier {..}) ->
-                       Right (_tmUtxo, _tmMemPool, _tmUndos, tip)
->>>>>>> 9c3a58e3
+                (Left er, _) -> pure $ Left er
+                (Right _, ToilModifier {..}) ->
+                    pure $ Right (_tmUtxo, _tmMemPool, _tmUndos, tip, _tmExtra)
     -- REPORT:ERROR Tips mismatch in txp.
     reportTipMismatch action = do
         res <- action
@@ -283,7 +194,7 @@
 buildProccessTxContext txAux = do
     let UnsafeTx {..} = taTx txAux
     bvd <- gsAdoptedBVData
-    localUM <- getUtxoModifier @(MempoolExt m)
+    localUM <- withTxpLocalData getUtxoModifier
     let runUM um = runToilTLocal um def mempty
     (resolvedOuts, _) <- runDBToil $ runUM localUM $ mapM utxoGet _txInputs
     -- Resolved are unspent transaction outputs corresponding to input
@@ -327,19 +238,13 @@
         withTxpLocalData $ flip setTxpLocalData (mempty, def, mempty, tip, def)
     Just (siEpoch -> epoch) -> do
         utxoTip <- GS.getTip
-<<<<<<< HEAD
-        localTxs <- getLocalTxsMap
+        localTxs <- withTxpLocalData getLocalTxsMap
         ToilModifier {..} <-
             runDBToil $
             snd <$> runToilTLocalExtra mempty def mempty def
             (normalizeAction epoch localTxs)
-        setTxpLocalData (_tmUtxo, _tmMemPool, _tmUndos, utxoTip, _tmExtra)
-=======
-        localTxs <- withTxpLocalData getLocalTxs
-        ToilModifier {..} <-
-            runDBToil $ execToilTLocal mempty def mempty $ normalizeToil epoch localTxs
-        withTxpLocalData $ flip setTxpLocalData (_tmUtxo, _tmMemPool, _tmUndos, utxoTip, _tmExtra)
->>>>>>> 9c3a58e3
+        withTxpLocalData $ flip setTxpLocalData
+            (_tmUtxo, _tmMemPool, _tmUndos, utxoTip, _tmExtra)
 
 -- | Get 'TxPayload' from mempool to include into a new block which
 -- will be based on the given tip. In something goes wrong, empty
