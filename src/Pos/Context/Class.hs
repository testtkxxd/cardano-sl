{-# LANGUAGE UndecidableInstances #-}

-- | Class which provides access to NodeContext.

module Pos.Context.Class
       ( WithNodeContext (..)
<<<<<<< HEAD

       , putBlkSemaphore
       , readBlkSemaphore
       , takeBlkSemaphore

       , readLeaders
       , readRichmen
       , tryReadLeaders
       , putLeaders
       , putRichmen

       , setNtpLastSlot
       , readNtpLastSlot
       , readNtpMargin
       , readNtpData
       ) where

import           Control.Concurrent.MVar (putMVar)
import qualified Control.Concurrent.STM  as STM
import           Control.TimeWarp.Timed  (Microsecond)
import           Universum

import           Pos.Context.Context     (NodeContext (..))
import           Pos.DHT.Model           (DHTResponseT)
import           Pos.DHT.Real            (KademliaDHT)
import           Pos.Types               (HeaderHash, Richmen, SlotId, SlotLeaders)
=======
       ) where

import           Control.Monad.Except         (ExceptT)
import           Control.Monad.Trans.Resource (ResourceT)
import           Universum

import           Pos.Context.Context          (NodeContext)
import           Pos.DHT.Model                (DHTResponseT)
import           Pos.DHT.Real                 (KademliaDHT)
>>>>>>> a2887634

-- | Class for something that has 'NodeContext' inside.
class WithNodeContext ssc m | m -> ssc where
    getNodeContext :: m (NodeContext ssc)

instance (Monad m, WithNodeContext ssc m) =>
         WithNodeContext ssc (KademliaDHT m) where
    getNodeContext = lift getNodeContext

instance (Monad m, WithNodeContext ssc m) =>
         WithNodeContext ssc (ReaderT a m) where
    getNodeContext = lift getNodeContext

instance (Monad m, WithNodeContext ssc m) =>
         WithNodeContext ssc (StateT a m) where
    getNodeContext = lift getNodeContext

instance (Monad m, WithNodeContext ssc m) =>
         WithNodeContext ssc (ExceptT e m) where
    getNodeContext = lift getNodeContext

instance (Monad m, WithNodeContext ssc m) =>
         WithNodeContext ssc (DHTResponseT s m) where
    getNodeContext = lift getNodeContext

<<<<<<< HEAD
----------------------------------------------------------------------------
-- Semaphore-related logic
----------------------------------------------------------------------------

takeBlkSemaphore
    :: (MonadIO m, WithNodeContext ssc m)
    => m (HeaderHash ssc)
takeBlkSemaphore = liftIO . takeMVar . ncBlkSemaphore =<< getNodeContext

putBlkSemaphore
    :: (MonadIO m, WithNodeContext ssc m)
    => HeaderHash ssc -> m ()
putBlkSemaphore tip = liftIO . flip putMVar tip . ncBlkSemaphore =<< getNodeContext

readBlkSemaphore
    :: (MonadIO m, WithNodeContext ssc m)
    => m (HeaderHash ssc)
readBlkSemaphore = liftIO . readMVar . ncBlkSemaphore =<< getNodeContext

----------------------------------------------------------------------------
-- LRC data
----------------------------------------------------------------------------

-- | Read richmen from node context. This function blocks if
-- participants are not available.
readRichmen
    :: (MonadIO m, WithNodeContext ssc m)
    => m Richmen
readRichmen = getNodeContext >>= liftIO . readMVar . ncSscRichmen

-- | Read slot leaders from node context. This function blocks if
-- leaders are not available.
readLeaders
    :: (MonadIO m, WithNodeContext ssc m)
    => m SlotLeaders
readLeaders = getNodeContext >>= liftIO . readMVar . ncSscLeaders

-- | Read slot leaders from node context. Nothing is returned if
-- leaders are not available.
tryReadLeaders
    :: (MonadIO m, WithNodeContext ssc m)
    => m (Maybe SlotLeaders)
tryReadLeaders = getNodeContext >>= liftIO . tryReadMVar . ncSscLeaders

-- | Put richmen into MVar, assuming it's empty.
putRichmen
    :: (MonadIO m, WithNodeContext ssc m)
    => Richmen -> m ()
putRichmen richmen = getNodeContext >>= liftIO . flip putMVar richmen . ncSscRichmen

-- | Put leaders into MVar, assuming it's empty.
putLeaders
    :: (MonadIO m, WithNodeContext ssc m)
    => SlotLeaders -> m ()
putLeaders leaders = getNodeContext >>= liftIO . flip putMVar leaders . ncSscLeaders

setNtpLastSlot :: (MonadIO m, WithNodeContext ssc m) => SlotId -> m ()
setNtpLastSlot slotId = do
    nc <- getNodeContext
    atomically $ STM.modifyTVar (ncNtpLastSlot nc) (max slotId)

readNtpLastSlot :: (MonadIO m, WithNodeContext ssc m) => m SlotId
readNtpLastSlot = getNodeContext >>= atomically . STM.readTVar . ncNtpLastSlot

readNtpMargin :: (MonadIO m, WithNodeContext ssc m) => m Microsecond
readNtpMargin = getNodeContext >>= fmap fst . atomically . STM.readTVar . ncNtpData

readNtpData :: (MonadIO m, WithNodeContext ssc m) => m (Microsecond, Microsecond)
readNtpData = getNodeContext >>= atomically . STM.readTVar . ncNtpData
=======
instance (Monad m, WithNodeContext ssc m) =>
         WithNodeContext ssc (ResourceT m) where
    getNodeContext = lift getNodeContext
>>>>>>> a2887634
<|MERGE_RESOLUTION|>--- conflicted
+++ resolved
@@ -4,44 +4,15 @@
 
 module Pos.Context.Class
        ( WithNodeContext (..)
-<<<<<<< HEAD
-
-       , putBlkSemaphore
-       , readBlkSemaphore
-       , takeBlkSemaphore
-
-       , readLeaders
-       , readRichmen
-       , tryReadLeaders
-       , putLeaders
-       , putRichmen
-
-       , setNtpLastSlot
-       , readNtpLastSlot
-       , readNtpMargin
-       , readNtpData
-       ) where
-
-import           Control.Concurrent.MVar (putMVar)
-import qualified Control.Concurrent.STM  as STM
-import           Control.TimeWarp.Timed  (Microsecond)
-import           Universum
-
-import           Pos.Context.Context     (NodeContext (..))
-import           Pos.DHT.Model           (DHTResponseT)
-import           Pos.DHT.Real            (KademliaDHT)
-import           Pos.Types               (HeaderHash, Richmen, SlotId, SlotLeaders)
-=======
        ) where
 
 import           Control.Monad.Except         (ExceptT)
 import           Control.Monad.Trans.Resource (ResourceT)
 import           Universum
 
-import           Pos.Context.Context          (NodeContext)
+import           Pos.Context.Context          (NodeContext (..))
 import           Pos.DHT.Model                (DHTResponseT)
 import           Pos.DHT.Real                 (KademliaDHT)
->>>>>>> a2887634
 
 -- | Class for something that has 'NodeContext' inside.
 class WithNodeContext ssc m | m -> ssc where
@@ -67,78 +38,6 @@
          WithNodeContext ssc (DHTResponseT s m) where
     getNodeContext = lift getNodeContext
 
-<<<<<<< HEAD
-----------------------------------------------------------------------------
--- Semaphore-related logic
-----------------------------------------------------------------------------
-
-takeBlkSemaphore
-    :: (MonadIO m, WithNodeContext ssc m)
-    => m (HeaderHash ssc)
-takeBlkSemaphore = liftIO . takeMVar . ncBlkSemaphore =<< getNodeContext
-
-putBlkSemaphore
-    :: (MonadIO m, WithNodeContext ssc m)
-    => HeaderHash ssc -> m ()
-putBlkSemaphore tip = liftIO . flip putMVar tip . ncBlkSemaphore =<< getNodeContext
-
-readBlkSemaphore
-    :: (MonadIO m, WithNodeContext ssc m)
-    => m (HeaderHash ssc)
-readBlkSemaphore = liftIO . readMVar . ncBlkSemaphore =<< getNodeContext
-
-----------------------------------------------------------------------------
--- LRC data
-----------------------------------------------------------------------------
-
--- | Read richmen from node context. This function blocks if
--- participants are not available.
-readRichmen
-    :: (MonadIO m, WithNodeContext ssc m)
-    => m Richmen
-readRichmen = getNodeContext >>= liftIO . readMVar . ncSscRichmen
-
--- | Read slot leaders from node context. This function blocks if
--- leaders are not available.
-readLeaders
-    :: (MonadIO m, WithNodeContext ssc m)
-    => m SlotLeaders
-readLeaders = getNodeContext >>= liftIO . readMVar . ncSscLeaders
-
--- | Read slot leaders from node context. Nothing is returned if
--- leaders are not available.
-tryReadLeaders
-    :: (MonadIO m, WithNodeContext ssc m)
-    => m (Maybe SlotLeaders)
-tryReadLeaders = getNodeContext >>= liftIO . tryReadMVar . ncSscLeaders
-
--- | Put richmen into MVar, assuming it's empty.
-putRichmen
-    :: (MonadIO m, WithNodeContext ssc m)
-    => Richmen -> m ()
-putRichmen richmen = getNodeContext >>= liftIO . flip putMVar richmen . ncSscRichmen
-
--- | Put leaders into MVar, assuming it's empty.
-putLeaders
-    :: (MonadIO m, WithNodeContext ssc m)
-    => SlotLeaders -> m ()
-putLeaders leaders = getNodeContext >>= liftIO . flip putMVar leaders . ncSscLeaders
-
-setNtpLastSlot :: (MonadIO m, WithNodeContext ssc m) => SlotId -> m ()
-setNtpLastSlot slotId = do
-    nc <- getNodeContext
-    atomically $ STM.modifyTVar (ncNtpLastSlot nc) (max slotId)
-
-readNtpLastSlot :: (MonadIO m, WithNodeContext ssc m) => m SlotId
-readNtpLastSlot = getNodeContext >>= atomically . STM.readTVar . ncNtpLastSlot
-
-readNtpMargin :: (MonadIO m, WithNodeContext ssc m) => m Microsecond
-readNtpMargin = getNodeContext >>= fmap fst . atomically . STM.readTVar . ncNtpData
-
-readNtpData :: (MonadIO m, WithNodeContext ssc m) => m (Microsecond, Microsecond)
-readNtpData = getNodeContext >>= atomically . STM.readTVar . ncNtpData
-=======
 instance (Monad m, WithNodeContext ssc m) =>
          WithNodeContext ssc (ResourceT m) where
-    getNodeContext = lift getNodeContext
->>>>>>> a2887634
+    getNodeContext = lift getNodeContext