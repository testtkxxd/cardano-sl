--- conflicted
+++ resolved
@@ -49,6 +49,7 @@
 import           Pos.Util.Lens (postfixLFields)
 import           Pos.Util.UserSecret (HasUserSecret (..), UserSecret)
 import           Pos.Util.Util (HasLens (..))
+import           Pos.Util.Timer (Timer)
 
 ----------------------------------------------------------------------------
 -- NodeContext
@@ -107,16 +108,11 @@
     -- ^ Settings for global Txp.
     , ncConnectedPeers      :: !ConnectedPeers
     -- ^ Set of peers that we're connected to.
-<<<<<<< HEAD
-    , ncNetworkConfig              :: !(NetworkConfig KademliaDHTInstance)
+    , ncNetworkConfig              :: !(NetworkConfig KademliaParams)
     , ncSubscriptionKeepAliveTimer :: !Timer
     -- ^ Timer for delaying sending keep-alive like packets to relay nodes until
     -- a specific duration after the last time a block was received has passed.
     , ncMisbehaviorMetrics :: Maybe MisbehaviorMetrics
-=======
-    , ncNetworkConfig       :: !(NetworkConfig KademliaParams)
-    , ncMisbehaviorMetrics  :: Maybe MisbehaviorMetrics
->>>>>>> 073b9d35
     }
 
 makeLensesWith postfixLFields ''NodeContext
