{-# LANGUAGE TypeFamilies #-}

-- | Basic functionality from Toss.

module Pos.Ssc.GodTossing.Toss.Base
       (
         -- * Trivial functions
         getCommitment
       , hasCommitmentToss
       , hasOpeningToss
       , hasSharesToss
       , hasCertificateToss

       -- * Basic logic
       , getParticipants
       , computeParticipants
       , computeSharesDistrPure
       , computeSharesDistr

       -- * Payload processing
       , checkCommitmentsPayload
       , checkOpeningsPayload
       , checkSharesPayload
       , checkCertificatesPayload
       , checkPayload

       -- * Helpers
       , verifyEntriesGuardM
       ) where

import           Universum

import           Control.Monad.Except            (MonadError (throwError))
import           Control.Monad.State             (get, put)
import           Data.Containers                 (ContainerKey, SetContainer (notMember))
import qualified Data.HashMap.Strict             as HM
import qualified Data.HashSet                    as HS
import qualified Data.List.NonEmpty              as NE
import           Formatting                      (ords, sformat, (%))
import           System.Wlog                     (logWarning)

<<<<<<< HEAD

=======
>>>>>>> 2769208b
import           Pos.Binary.Class                (AsBinary, fromBinaryM)
import           Pos.Core                        (CoinPortion, EpochIndex, StakeholderId,
                                                  addressHash, bvdMpcThd,
                                                  coinPortionDenominator, getCoinPortion,
                                                  unsafeGetCoin)
import           Pos.Crypto                      (Share, verifyShare)
import           Pos.Lrc.Types                   (RichmenSet, RichmenStake)
import           Pos.Ssc.GodTossing.Core         (Commitment (..),
                                                  CommitmentsMap (getCommitmentsMap),
                                                  GtPayload (..), InnerSharesMap,
                                                  Opening (..), OpeningsMap,
                                                  SharesDistribution, SharesMap,
                                                  SignedCommitment, VssCertificatesMap,
                                                  VssCertificatesMap, commShares,
                                                  vcSigningKey, vcVssKey, verifyOpening,
                                                  verifyOpening, _gpCertificates)
import           Pos.Ssc.GodTossing.Toss.Class   (MonadToss (..), MonadTossEnv (..),
                                                  MonadTossRead (..))
import           Pos.Ssc.GodTossing.Toss.Failure (TossVerFailure (..))
import           Pos.Util.Util                   (getKeys)

----------------------------------------------------------------------------
-- Trivial getters (proper interface of MonadTossRead)
----------------------------------------------------------------------------

-- | Retrieve 'SignedCommitment' of given stakeholder if it's known.
getCommitment :: MonadTossRead m => StakeholderId -> m (Maybe SignedCommitment)
getCommitment id = HM.lookup id . getCommitmentsMap <$> getCommitments

-- | Check whether there is a 'SignedCommitment' from given stakeholder.
hasCommitmentToss :: MonadTossRead m => StakeholderId -> m Bool
hasCommitmentToss id = HM.member id . getCommitmentsMap <$> getCommitments

-- | Check whether there is an 'Opening' from given stakeholder.
hasOpeningToss :: MonadTossRead m => StakeholderId -> m Bool
hasOpeningToss id = HM.member id <$> getOpenings

-- | Check whether there is 'InnerSharesMap' from given stakeholder.
hasSharesToss :: MonadTossRead m => StakeholderId -> m Bool
hasSharesToss id = HM.member id <$> getShares

-- | Check whether there is 'VssCertificate' from given stakeholder.
hasCertificateToss :: MonadTossRead m => StakeholderId -> m Bool
hasCertificateToss id = HM.member id <$> getVssCertificates

----------------------------------------------------------------------------
-- Non-trivial getters
----------------------------------------------------------------------------

-- | Get 'VssCertificatesMap' containing 'StakeholderId's and
-- 'VssPublicKey's of participating nodes for given epoch.
getParticipants :: (MonadError TossVerFailure m, MonadToss m, MonadTossEnv m)
                => EpochIndex
                -> m VssCertificatesMap
getParticipants epoch = do
    stableCerts <- getStableCertificates epoch
    richmen <- note (NoRichmen epoch) =<< getRichmen epoch
    pure $ computeParticipants (getKeys richmen) stableCerts

----------------------------------------------------------------------------
-- Simple checks in 'MonadTossRead'
----------------------------------------------------------------------------

-- | Check that the secret revealed in the opening matches the secret proof
-- in the commitment.
matchCommitment
    :: MonadTossRead m
    => (StakeholderId, Opening) -> m Bool
matchCommitment op = flip matchCommitmentPure op <$> getCommitments

checkShares
    :: (MonadTossRead m, MonadTossEnv m)
    => EpochIndex -> (StakeholderId, InnerSharesMap) -> m Bool
checkShares epoch (id, sh) = do
    certs <- getStableCertificates epoch
    let warnFmt = ("checkShares: no richmen for "%ords%" epoch")
    getRichmen epoch >>= \case
        Nothing -> False <$ logWarning (sformat warnFmt epoch)
        Just richmen -> do
            let parts = computeParticipants (getKeys richmen) certs
            coms <- getCommitments
            ops <- getOpenings
            pure $ checkSharesPure coms ops parts id sh

----------------------------------------------------------------------------
-- Pure functions
----------------------------------------------------------------------------

-- | Compute 'VssCertificate's of GodTossing participants using set of
-- richmen and stable certificates.
computeParticipants :: RichmenSet -> VssCertificatesMap -> VssCertificatesMap
computeParticipants (HS.toMap -> richmen) = flip HM.intersection richmen

computeSharesDistrPure
    :: MonadError TossVerFailure m
    => RichmenStake
    -> CoinPortion             -- ^ MPC threshold, e.g. 'genesisMpcThd'
    -> m SharesDistribution
computeSharesDistrPure richmen threshold = do
    let total :: Word64
        total = sum $ map unsafeGetCoin $ toList richmen
    when (total == 0) $
        throwError $ TossInternallError "Richmen total stake equals zero"
    let epsilon = 0.05::Rational
    -- We accept error in computation = 0.05,
    -- so stakeholders must have at least 55% of stake (for reveal secret) in the worst case
    let mpcThreshold = toRational (getCoinPortion threshold) / toRational coinPortionDenominator
    let fromX = 1
    let toX = truncate $ toRational (3::Int) / mpcThreshold

    let keys = map fst $ HM.toList richmen
    let portions = map ((`divRat` total) . unsafeGetCoin . snd) $ HM.toList richmen
    unless (all (>= mpcThreshold) portions) $
        throwError $ TossInternallError "Richmen stakes less than threshsold"

    let init = normalize $ multPortions portions toX
    let initS = sum init
    let initDelta = calcSumError (map (`divRat` initS) init) portions
    (_, _, res) <-
            execStateT (compute fromX toX epsilon portions) (initDelta, initS, init)
    pure $ HM.fromList $ zip keys res
  where
    -- We multiply all portions by mult and divide them on their gcd
    --     we get commitment distribution
    -- compute sum difference between real portions and current portions
    -- select optimum using next strategy:
    --   * if sum error < epsilon - we try minimize sum of commitments
    --   * otherwise we try minimize sum error
    compute fromX toX epsilon portions = do
        for_ [fromX..toX] $ \x -> do
            let curDistrN = multPortions portions x
            when (all (> 0) curDistrN) $ do
                let curDistr = normalize curDistrN
                let s = sum curDistr
                let curPortions = map (`divRat` s) curDistr
                let delta = calcSumError curPortions portions
                (optDelta, optS, _) <- get
                -- if delta less than epsilon then we try minimize sum of commitments
                when (delta <= epsilon && s < optS ||
                     -- otherwise we try minimize sum error of rounding
                      delta <= optDelta && delta > epsilon) $
                      put (delta, s, curDistr)

    calcSumError:: [Rational] -> [Rational] -> Rational
    calcSumError pNew p = runIdentity $ do
        let sorted1 = sortOn (\(a, b) -> b / a) $ zip p pNew
        let sorted2 = sortOn (\(a, b) -> b - a) $ zip p pNew
        let res1 = max (computeError1 0 0 sorted1) (computeError2 0 0 $ reverse sorted1)
        let res2 = max (computeError1 0 0 sorted2) (computeError2 0 0 $ reverse sorted2)
        pure $ max res1 res2

    half = 0.5::Rational
    -- Error when real stake more than 0.5 but our new stake less
    computeError1 _ _ [] = 0
    computeError1 real new (x:xs)
        | new < half && real >= half =
            max (real - half) $ computeError1 (real + fst x) (new + snd x) xs
        | otherwise = computeError1 (real + fst x) (new + snd x) xs

    -- Error when real stake less than 0.5 but our new stake more
    computeError2 _ _ [] = 0
    computeError2 real new (x:xs)
        | new >= half && real < half =
            max (half - real) $ computeError2 (real + fst x) (new + snd x) xs
        | otherwise = computeError2 (real + fst x) (new + snd x) xs

    multPortions :: [Rational] -> Word16 -> [Word16]
    multPortions p (toRational -> mult) = map (truncate . (* mult)) p

    divRat :: (Real a, Real b) => a -> b -> Rational
    divRat x y = toRational x / toRational y

    normalize :: [Word16] -> [Word16]
    normalize x = let g = listGCD x in map (`div` g) x

    listGCD (x:xs) = foldl' gcd x xs
    listGCD []     = 1

-- CHECK: @matchCommitmentPure
-- | Check that the secret revealed in the opening matches the secret proof
-- in the commitment.
matchCommitmentPure
    :: CommitmentsMap -> (StakeholderId, Opening) -> Bool
matchCommitmentPure (getCommitmentsMap -> globalCommitments) (id, op) =
    case HM.lookup id globalCommitments of
        Nothing           -> False
        Just (_, comm, _) -> verifyOpening comm op

-- CHECK: @checkShare
-- | Check that the decrypted share matches the encrypted share in the
-- commitment
--
-- #verifyShare
checkSharePure :: (SetContainer set, ContainerKey set ~ StakeholderId)
           => CommitmentsMap
           -> set --set of opening's identifiers
           -> VssCertificatesMap
           -> (StakeholderId, StakeholderId, NonEmpty (AsBinary Share))
           -> Bool
checkSharePure globalCommitments globalOpeningsPK globalCertificates (idTo, idFrom, multiShare) =
    fromMaybe False checks
  where
    -- idFrom sent its encrypted share to idTo on commitment phase
    -- idTo must decrypt share from idFrom on shares phase,

    checks = do
        -- CHECK: Check that idFrom really sent its commitment
        (_, Commitment{..}, _) <- HM.lookup idFrom $ getCommitmentsMap globalCommitments
        -- Get idTo's vss certificate
        vssKey <- vcVssKey <$> HM.lookup idTo globalCertificates
        idToCommShares <- HM.lookup vssKey commShares
        -- CHECK: Check that commitment's shares and multishare have same length
        guard $ length multiShare == length idToCommShares
        -- CHECK: Check that idFrom really didn't send its opening
        guard $ notMember idFrom globalOpeningsPK
        -- Get encrypted share, which was sent from idFrom to idTo in
        -- commitment phase
        pure $ all (checkShare vssKey) $ NE.zip idToCommShares multiShare
    checkShare vssKey (encShare, share) = fromMaybe False $
        verifyShare <$> fromBinaryM encShare
                    <*> fromBinaryM vssKey
                    <*> fromBinaryM share

-- CHECK: @checkSharesPure
-- Apply checkShare to all shares in map.
--
-- #checkSharePure
checkSharesPure
    :: (SetContainer set, ContainerKey set ~ StakeholderId)
    => CommitmentsMap
    -> set --set of opening's PK. TODO Should we add phantom type for more typesafety?
    -> VssCertificatesMap
    -> StakeholderId
    -> InnerSharesMap
    -> Bool
checkSharesPure globalCommitments globalOpeningsPK globalCertificates addrTo shares =
    let listShares :: [(StakeholderId, StakeholderId, NonEmpty (AsBinary Share))]
        listShares = map convert $ HM.toList shares
        convert (addrFrom, share) = (addrTo, addrFrom, share)
    in all
           (checkSharePure globalCommitments globalOpeningsPK globalCertificates)
           listShares

-- | Check that commitment is generated for proper set of participants.
checkCommitmentShares :: SharesDistribution -> VssCertificatesMap -> SignedCommitment -> Bool
checkCommitmentShares distr participants  (_, Commitment{..}, _) =
    let vssPublicKeys = map vcVssKey $ toList participants
        idVss = map (second vcVssKey) $ HM.toList participants in
    (HS.fromList vssPublicKeys == getKeys commShares) && (all checkPK idVss)
  where
    checkPK (id, pk) = case HM.lookup pk commShares of
        Nothing -> False
        Just ne ->
            length ne == fromIntegral (HM.lookupDefault 0 id distr)

----------------------------------------------------------------------------
-- Impure versions
----------------------------------------------------------------------------

-- | Like 'computeSharesDistrPure', but uses MPC threshold from the database.
computeSharesDistr
    :: (MonadToss m, MonadTossEnv m, MonadError TossVerFailure m)
    => RichmenStake -> m SharesDistribution
computeSharesDistr richmen =
    computeSharesDistrPure richmen =<< (bvdMpcThd <$> getAdoptedBVData)

----------------------------------------------------------------------------
-- Payload processing
----------------------------------------------------------------------------

-- For commitments we check that
--   * committing node is participant, i. e. she is rich and
--     her VSS certificate is one of stable certificates
--   * the nodes haven't already sent their commitments before
--     in some different block
--   * commitment is generated exactly for all participants with correct
--     proportions (according to 'computeSharesDistr')
checkCommitmentsPayload
    :: (MonadToss m, MonadTossEnv m, MonadError TossVerFailure m)
    => EpochIndex
    -> CommitmentsMap
    -> m ()
checkCommitmentsPayload epoch (getCommitmentsMap -> comms) = do
    richmen <- note (NoRichmen epoch) =<< getRichmen epoch
    participants <- getParticipants epoch
    distr <- computeSharesDistr richmen
    exceptGuard CommitingNoParticipants
        (`HM.member` participants) (HM.keys comms)
    exceptGuardM CommitmentAlreadySent
        (notM hasCommitmentToss) (HM.keys comms)
    exceptGuardSnd CommSharesOnWrongParticipants
        (checkCommitmentShares distr participants) (HM.toList comms)

-- For openings, we check that
--   * the opening isn't present in previous blocks
--   * corresponding commitment is present
--   * the opening matches the commitment (this check implies that previous
--     one passes)
checkOpeningsPayload
    :: (MonadToss m, MonadError TossVerFailure m)
    => OpeningsMap
    -> m ()
checkOpeningsPayload opens = do
    exceptGuardM OpeningAlreadySent
        (notM hasOpeningToss) (HM.keys opens)
    exceptGuardM OpeningWithoutCommitment
        hasCommitmentToss (HM.keys opens)
    exceptGuardEntryM OpeningNotMatchCommitment
        matchCommitment (HM.toList opens)

-- For shares, we check that
--   * 'InnerSharesMap's are sent only by participants
--   * these 'InnerSharesMap's weren't sent before
--   * shares have corresponding commitments which don't have openings
--   * if encrypted shares (in commitments) are decrypted, they match
--     decrypted shares
checkSharesPayload
    :: (MonadToss m, MonadTossEnv m, MonadError TossVerFailure m)
    => EpochIndex
    -> SharesMap
    -> m ()
checkSharesPayload epoch shares = do
    -- We intentionally don't check that nodes which decrypted shares sent
    -- its commitments. If a node decrypted shares correctly, such node is
    -- useful for us, despite that it didn't send its commitment.
    part <- getParticipants epoch
    exceptGuard SharesNotRichmen
        (`HM.member` part) (HM.keys shares)
    exceptGuardM InternalShareWithoutCommitment
        hasCommitmentToss (concatMap HM.keys $ toList shares)
    exceptGuardM SharesAlreadySent
        (notM hasSharesToss) (HM.keys shares)
    exceptGuardEntryM DecrSharesNotMatchCommitment
        (checkShares epoch) (HM.toList shares)

-- For certificates we check that
--   * certificate hasn't been sent already
--   * certificate is generated by richman
checkCertificatesPayload
    :: (MonadToss m, MonadTossEnv m, MonadError TossVerFailure m)
    => EpochIndex
    -> VssCertificatesMap
    -> m ()
checkCertificatesPayload epoch certs = do
    richmenSet <- getKeys <$> (note (NoRichmen epoch) =<< getRichmen epoch)
    exceptGuardM CertificateAlreadySent
        (notM hasCertificateToss) (HM.keys certs)
    exceptGuardSnd CertificateNotRichmen
        ((`HS.member` richmenSet) . addressHash . vcSigningKey)
        (HM.toList certs)

checkPayload
    :: (MonadToss m, MonadTossEnv m, MonadError TossVerFailure m)
    => EpochIndex
    -> GtPayload
    -> m ()
checkPayload epoch payload = do
    let payloadCerts = _gpCertificates payload
    -- We explicitly don't check commitments if they are empty.
    -- It's ok, because empty commitments are always valid.
    -- And it certainly makes sense, because commitments check requires us to
    -- compute 'SharesDistribution' which might expensive.
    -- Apart from that there is another important reason for it: currently
    -- 'computeSharesDistr' is quite broken. See [CSL-1283] for details.
    case payload of
        CommitmentsPayload comms _
            | null comms -> pass
            | otherwise -> checkCommitmentsPayload epoch comms
        OpeningsPayload opens _ -> checkOpeningsPayload opens
        SharesPayload shares _ -> checkSharesPayload epoch shares
        CertificatesPayload _ -> pass
    checkCertificatesPayload epoch payloadCerts

----------------------------------------------------------------------------
-- Verification helpers
----------------------------------------------------------------------------
-- It takes list of entries ([(StakeholderId, v)] or [StakeholderId]),
-- function condition and error tag (fKey and fValue - see below)
-- If condition is true for every entry - function does nothing.
-- Otherwise it gets all entries which don't pass condition
-- and throwError with [StakeholderId] corresponding to these entries.
-- fKey is needed for getting StakeholderId from entry.
-- fValue is needed for getting value which must be tested by condition function.
verifyEntriesGuardM
    :: MonadError TossVerFailure m
    => (entry -> key)
    -> (entry -> verificationVal)
    -> (NonEmpty key -> TossVerFailure)
    -> (verificationVal -> m Bool)
    -> [entry]
    -> m ()
verifyEntriesGuardM fKey fVal exception cond lst =
    maybeThrowError exception =<<
    (nonEmpty . map fKey) <$>
    filterM f lst
  where
    f x = not <$> cond (fVal x)

    maybeThrowError _ Nothing    = pass
    maybeThrowError er (Just ne) = throwError $ er ne

exceptGuard
    :: MonadError TossVerFailure m
    => (NonEmpty key -> TossVerFailure) -> (key -> Bool) -> [key] -> m ()
exceptGuard onFail f =
    verifyEntriesGuardM identity identity onFail (pure . f)

exceptGuardM
    :: MonadError TossVerFailure m
    => (NonEmpty key -> TossVerFailure) -> (key -> m Bool) -> [key] -> m ()
exceptGuardM =
    verifyEntriesGuardM identity identity

exceptGuardSnd
    :: MonadError TossVerFailure m
    => (NonEmpty key -> TossVerFailure) -> (val -> Bool) -> [(key, val)] -> m ()
exceptGuardSnd onFail f =
    verifyEntriesGuardM fst snd onFail (pure . f)

exceptGuardEntryM
    :: MonadError TossVerFailure m
    => (NonEmpty key -> TossVerFailure) -> ((key, val) -> m Bool) -> [(key, val)] -> m ()
exceptGuardEntryM = verifyEntriesGuardM fst identity

notM :: Monad m => (a -> m Bool) -> (a -> m Bool)
notM f = (pure . not) <=< f<|MERGE_RESOLUTION|>--- conflicted
+++ resolved
@@ -39,10 +39,6 @@
 import           Formatting                      (ords, sformat, (%))
 import           System.Wlog                     (logWarning)
 
-<<<<<<< HEAD
-
-=======
->>>>>>> 2769208b
 import           Pos.Binary.Class                (AsBinary, fromBinaryM)
 import           Pos.Core                        (CoinPortion, EpochIndex, StakeholderId,
                                                   addressHash, bvdMpcThd,
