{-# LANGUAGE AllowAmbiguousTypes  #-}
{-# LANGUAGE FlexibleContexts     #-}
{-# LANGUAGE Rank2Types           #-}
{-# LANGUAGE TypeFamilies         #-}
{-# LANGUAGE UndecidableInstances #-}
{-# OPTIONS_GHC -fno-warn-redundant-constraints #-}

-- | This module defines methods which operate on GtLocalData.

module Pos.Ssc.GodTossing.LocalData.LocalData
       (
         localOnNewSlot
       , sscIsDataUseful
       , sscProcessMessage
         -- * Instances
         -- ** instance SscLocalDataClass SscGodTossing
       ) where

import           Control.Lens                       (at, use, view, (%=), (.=))
import           Control.Lens                       (Getter)
import           Control.Monad.Loops                (andM)
import           Data.Containers                    (ContainerKey,
                                                     SetContainer (notMember))
import           Data.Default                       (Default (def))
import qualified Data.HashMap.Strict                as HM
import qualified Data.HashSet                       as HS
import           Serokell.Util.Verify               (isVerSuccess)
import           Universum

import           Pos.Binary.Class                   (Bi)
import           Pos.Ssc.Class.LocalData            (LocalQuery, LocalUpdate, MonadSscLD,
                                                     SscLocalDataClass (..),
                                                     sscRunLocalQuery, sscRunLocalUpdate)
import           Pos.Ssc.GodTossing.Functions       (checkOpeningMatchesCommitment,
                                                     checkShares, inLastKSlotsId,
                                                     isCommitmentIdx, isOpeningIdx,
                                                     isSharesIdx, verifySignedCommitment)
import           Pos.Ssc.GodTossing.LocalData.Types (GtLocalData, gtGlobalCertificates,
                                                     gtGlobalCommitments,
                                                     gtGlobalOpenings, gtGlobalShares,
                                                     gtLastProcessedSlot,
                                                     gtLocalCertificates,
                                                     gtLocalCommitments, gtLocalOpenings,
                                                     gtLocalShares)
<<<<<<< HEAD
import           Pos.Ssc.GodTossing.Types.Base      (Commitment, InnerSharesMap, Opening,
                                                     SignedCommitment, VssCertificate)
import           Pos.Ssc.GodTossing.Types.Instance  ()
import           Pos.Ssc.GodTossing.Types.Message   (DataMsg (..), MsgTag (..))
import           Pos.Ssc.GodTossing.Types.Type      (SscGodTossing)
import           Pos.Ssc.GodTossing.Types.Types     (GtGlobalState (..), GtPayload (..),
                                                     SscBi)
=======
import           Pos.Ssc.GodTossing.Storage.Storage ()
import           Pos.Ssc.GodTossing.Types.Base      (Opening, SignedCommitment,
                                                     VssCertificate, VssCertificatesMap)
import           Pos.Ssc.GodTossing.Types.Instance  ()
import           Pos.Ssc.GodTossing.Types.Message   (DataMsg (..), MsgTag (..))
import           Pos.Ssc.GodTossing.Types.Type      (SscGodTossing)
import           Pos.Ssc.GodTossing.Types.Types     (GtGlobalState (..), GtPayload (..))
import           Pos.Ssc.GodTossing.Utils           (verifiedVssCertificates)
import           Pos.State                          (WorkModeDB)
>>>>>>> f9a32403
import           Pos.Types                          (Address (..), SlotId (..))
import           Pos.Util                           (diffDoubleMap, getKeys,
                                                     readerToState)

type LDQuery a = LocalQuery SscGodTossing a
type LDUpdate a = LocalUpdate SscGodTossing a

instance SscBi => SscLocalDataClass SscGodTossing where
    sscEmptyLocalData = def
    sscGetLocalPayloadQ = getLocalPayload
    sscApplyGlobalStateU = applyGlobal

----------------------------------------------------------------------------
-- Process New Slot
----------------------------------------------------------------------------

clearGlobalState :: LDUpdate ()
clearGlobalState = do
    gtGlobalCommitments  .= mempty
    gtGlobalOpenings     .= mempty
    gtGlobalShares       .= mempty

-- | Clean-up some data when new slot starts.
localOnNewSlot
    :: MonadSscLD SscGodTossing m
    => SlotId -> m ()
localOnNewSlot = sscRunLocalUpdate . localOnNewSlotU

localOnNewSlotU :: SlotId -> LDUpdate ()
localOnNewSlotU si@SlotId {siSlot = slotIdx} = do
    when (slotIdx == 0) clearGlobalState
    unless (isCommitmentIdx slotIdx) $ gtLocalCommitments .= mempty
    unless (isOpeningIdx slotIdx) $ gtLocalOpenings .= mempty
    unless (isSharesIdx slotIdx) $ gtLocalShares .= mempty
    gtLastProcessedSlot .= si

----------------------------------------------------------------------------
-- Check knowledge of data
----------------------------------------------------------------------------

-- | Check whether SSC data with given tag and public key can be added
-- to local data.
sscIsDataUseful
    :: MonadSscLD SscGodTossing m
    => MsgTag -> Address -> m Bool
sscIsDataUseful tag = sscRunLocalQuery . sscIsDataUsefulQ tag

sscIsDataUsefulQ :: MsgTag -> Address -> LDQuery Bool
sscIsDataUsefulQ CommitmentMsg =
    sscIsDataUsefulImpl gtLocalCommitments gtGlobalCommitments
sscIsDataUsefulQ OpeningMsg =
    sscIsDataUsefulSetImpl gtLocalOpenings gtGlobalOpenings
sscIsDataUsefulQ SharesMsg =
    sscIsDataUsefulSetImpl gtLocalShares gtGlobalShares
sscIsDataUsefulQ VssCertificateMsg =
    sscIsDataUsefulImpl gtLocalCertificates gtGlobalCertificates

type MapGetter a = Getter GtLocalData (HashMap Address a)
type SetGetter set = Getter GtLocalData set

sscIsDataUsefulImpl :: MapGetter a -> MapGetter a -> Address -> LDQuery Bool
sscIsDataUsefulImpl localG globalG addr =
    (&&) <$>
        (notMember addr <$> view globalG) <*>
        (notMember addr <$> view localG)

sscIsDataUsefulSetImpl :: (SetContainer set, ContainerKey set ~ Address)
                       => MapGetter a -> SetGetter set -> Address -> LDQuery Bool
sscIsDataUsefulSetImpl localG globalG addr =
    (&&) <$>
        (notMember addr <$> view localG) <*>
        (notMember addr <$> view globalG)

----------------------------------------------------------------------------
-- Ssc Process Message
----------------------------------------------------------------------------

-- | Process message and save it if needed. Result is whether message
-- has been actually added.
<<<<<<< HEAD
sscProcessMessage
    :: (MonadSscLD SscGodTossing m, SscBi)
=======
sscProcessMessage ::
       (MonadSscLD SscGodTossing m, WorkModeDB SscGodTossing m)
>>>>>>> f9a32403
    => DataMsg -> m Bool
sscProcessMessage msg = do
    certs <- verifiedVssCertificates
    sscRunLocalUpdate $ sscProcessMessageU certs msg

<<<<<<< HEAD
sscProcessMessageU :: SscBi => DataMsg -> LDUpdate Bool
sscProcessMessageU (DMCommitment addr comm)     = processCommitment addr comm
sscProcessMessageU (DMOpening addr open)        = processOpening addr open
sscProcessMessageU (DMShares addr shares)       = processShares addr shares
sscProcessMessageU (DMVssCertificate addr cert) = processVssCertificate addr cert

processCommitment
    :: Bi Commitment
    => Address -> SignedCommitment -> LDUpdate Bool
processCommitment addr c = do
=======
sscProcessMessageU :: VssCertificatesMap -> DataMsg -> LDUpdate Bool
sscProcessMessageU certs (DMCommitment addr comm)     = processCommitment certs addr comm
sscProcessMessageU _     (DMOpening addr open)        = processOpening addr open
sscProcessMessageU certs (DMShares addr shares)       = processShares certs addr shares
sscProcessMessageU _     (DMVssCertificate addr cert) = processVssCertificate addr cert

processCommitment
    :: VssCertificatesMap -> Address -> SignedCommitment -> LDUpdate Bool
processCommitment certs addr c = do
>>>>>>> f9a32403
    epochIdx <- siEpoch <$> use gtLastProcessedSlot
    ok <- readerToState $ andM $ checks epochIdx
    ok <$ when ok (gtLocalCommitments %= HM.insert addr c)
  where
    checks epochIndex =
        [ not . HM.member addr <$> view gtGlobalCommitments
        , not . HM.member addr <$> view gtLocalCommitments
        , pure (addr `HM.member` certs)
        , pure . isVerSuccess $ verifySignedCommitment addr epochIndex c
        ]

processOpening :: Address -> Opening -> LDUpdate Bool
processOpening addr o = do
    ok <- readerToState $ andM checks
    ok <$ when ok (gtLocalOpenings %= HM.insert addr o)
  where
    checkAbsence = sscIsDataUsefulSetImpl gtLocalOpenings gtGlobalOpenings
    checks = [checkAbsence addr, matchOpening addr o]

-- Match opening to commitment from globalCommitments
matchOpening :: Address -> Opening -> LDQuery Bool
matchOpening addr opening =
    flip checkOpeningMatchesCommitment (addr, opening) <$> view gtGlobalCommitments

processShares :: VssCertificatesMap -> Address -> HashMap Address LShare -> LDUpdate Bool
processShares certs addr s
    | null s = pure False
    | otherwise = do
        -- TODO: we accept shares that we already have (but don't add them to
        -- local shares) because someone who sent us those shares might not be
        -- aware of the fact that they are already in the blockchain. On the
        -- other hand, now nodes can send us huge spammy messages and we can't
        -- ban them for that. On the third hand, is this a concern?
        globalSharesPKForPK <- HM.lookupDefault mempty addr <$> use gtGlobalShares
        localSharesForPk <- HM.lookupDefault mempty addr <$> use gtLocalShares
        let s' = s `HM.difference` (HS.toMap globalSharesPKForPK)
        let newLocalShares = localSharesForPk `HM.union` s'
        -- Note: size is O(n), but union is also O(n + m), so
        -- it doesn't matter.
        let checks =
              [ pure (HM.size newLocalShares /= HM.size localSharesForPk)
              , readerToState $ checkSharesLastVer certs addr s
              ]
        ok <- andM checks
        ok <$ when ok (gtLocalShares . at addr .= Just newLocalShares)

checkSharesLastVer :: VssCertificatesMap -> Address -> HashMap Address LShare -> LDQuery Bool
checkSharesLastVer certs addr shares =
    (\comms openings -> checkShares comms openings certs addr shares) <$>
    view gtGlobalCommitments <*>
    view gtGlobalOpenings

processVssCertificate :: Address -> VssCertificate -> LDUpdate Bool
processVssCertificate addr c = do
    ok <- not . HM.member addr <$> use gtGlobalCertificates
    ok <$ when ok (gtLocalCertificates %= HM.insert addr c)

----------------------------------------------------------------------------
-- Apply Global State
----------------------------------------------------------------------------

applyGlobal :: GtGlobalState -> LDUpdate ()
applyGlobal globalData = do
    let
        globalCommitments = _gsCommitments globalData
        globalOpenings = _gsOpenings globalData
        globalShares = _gsShares globalData
        globalCert = _gsVssCertificates globalData
    gtLocalCommitments  %= (`HM.difference` globalCommitments)
    gtLocalOpenings  %= (`HM.difference` globalOpenings)
    gtLocalShares  %= (`diffDoubleMap` globalShares)
    gtLocalCertificates  %= (`HM.difference` globalCert)

    slotId <- use gtLastProcessedSlot
    if inLastKSlotsId slotId then clearGlobalState
    else do
        gtGlobalCommitments .= globalCommitments `HM.difference` globalOpenings
        gtGlobalOpenings .= getKeys globalOpenings
        gtGlobalShares .= HM.map getKeys globalShares
        gtGlobalCertificates .= globalCert

----------------------------------------------------------------------------
-- Get Local Payload
----------------------------------------------------------------------------

getLocalPayload :: SlotId -> LDQuery GtPayload
getLocalPayload SlotId{..} =
    (if isCommitmentIdx siSlot then
        CommitmentsPayload <$> view gtLocalCommitments
    else if isOpeningIdx siSlot then
        OpeningsPayload <$> view gtLocalOpenings
    else if isSharesIdx siSlot then
        SharesPayload <$> view gtLocalShares
    else
        pure CertificatesPayload)
    <*> view gtLocalCertificates<|MERGE_RESOLUTION|>--- conflicted
+++ resolved
@@ -42,25 +42,19 @@
                                                      gtLocalCertificates,
                                                      gtLocalCommitments, gtLocalOpenings,
                                                      gtLocalShares)
-<<<<<<< HEAD
-import           Pos.Ssc.GodTossing.Types.Base      (Commitment, InnerSharesMap, Opening,
-                                                     SignedCommitment, VssCertificate)
+
+import           Pos.Crypto                         (LShare)
+import           Pos.Ssc.GodTossing.Storage.Storage ()
+import           Pos.Ssc.GodTossing.Types.Base      (Commitment, Opening,
+                                                     SignedCommitment, VssCertificate,
+                                                     VssCertificatesMap)
 import           Pos.Ssc.GodTossing.Types.Instance  ()
 import           Pos.Ssc.GodTossing.Types.Message   (DataMsg (..), MsgTag (..))
 import           Pos.Ssc.GodTossing.Types.Type      (SscGodTossing)
 import           Pos.Ssc.GodTossing.Types.Types     (GtGlobalState (..), GtPayload (..),
                                                      SscBi)
-=======
-import           Pos.Ssc.GodTossing.Storage.Storage ()
-import           Pos.Ssc.GodTossing.Types.Base      (Opening, SignedCommitment,
-                                                     VssCertificate, VssCertificatesMap)
-import           Pos.Ssc.GodTossing.Types.Instance  ()
-import           Pos.Ssc.GodTossing.Types.Message   (DataMsg (..), MsgTag (..))
-import           Pos.Ssc.GodTossing.Types.Type      (SscGodTossing)
-import           Pos.Ssc.GodTossing.Types.Types     (GtGlobalState (..), GtPayload (..))
 import           Pos.Ssc.GodTossing.Utils           (verifiedVssCertificates)
 import           Pos.State                          (WorkModeDB)
->>>>>>> f9a32403
 import           Pos.Types                          (Address (..), SlotId (..))
 import           Pos.Util                           (diffDoubleMap, getKeys,
                                                      readerToState)
@@ -140,40 +134,24 @@
 
 -- | Process message and save it if needed. Result is whether message
 -- has been actually added.
-<<<<<<< HEAD
-sscProcessMessage
-    :: (MonadSscLD SscGodTossing m, SscBi)
-=======
 sscProcessMessage ::
-       (MonadSscLD SscGodTossing m, WorkModeDB SscGodTossing m)
->>>>>>> f9a32403
+       (MonadSscLD SscGodTossing m, WorkModeDB SscGodTossing m, SscBi)
     => DataMsg -> m Bool
 sscProcessMessage msg = do
     certs <- verifiedVssCertificates
     sscRunLocalUpdate $ sscProcessMessageU certs msg
 
-<<<<<<< HEAD
-sscProcessMessageU :: SscBi => DataMsg -> LDUpdate Bool
-sscProcessMessageU (DMCommitment addr comm)     = processCommitment addr comm
-sscProcessMessageU (DMOpening addr open)        = processOpening addr open
-sscProcessMessageU (DMShares addr shares)       = processShares addr shares
-sscProcessMessageU (DMVssCertificate addr cert) = processVssCertificate addr cert
-
-processCommitment
-    :: Bi Commitment
-    => Address -> SignedCommitment -> LDUpdate Bool
-processCommitment addr c = do
-=======
-sscProcessMessageU :: VssCertificatesMap -> DataMsg -> LDUpdate Bool
+
+sscProcessMessageU :: SscBi => VssCertificatesMap -> DataMsg -> LDUpdate Bool
 sscProcessMessageU certs (DMCommitment addr comm)     = processCommitment certs addr comm
 sscProcessMessageU _     (DMOpening addr open)        = processOpening addr open
 sscProcessMessageU certs (DMShares addr shares)       = processShares certs addr shares
 sscProcessMessageU _     (DMVssCertificate addr cert) = processVssCertificate addr cert
 
 processCommitment
-    :: VssCertificatesMap -> Address -> SignedCommitment -> LDUpdate Bool
+    :: Bi Commitment
+    => VssCertificatesMap -> Address -> SignedCommitment -> LDUpdate Bool
 processCommitment certs addr c = do
->>>>>>> f9a32403
     epochIdx <- siEpoch <$> use gtLastProcessedSlot
     ok <- readerToState $ andM $ checks epochIdx
     ok <$ when ok (gtLocalCommitments %= HM.insert addr c)
