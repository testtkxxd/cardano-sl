{-# LANGUAGE TemplateHaskell #-}

-- | Runtime context of node.

module Pos.Context.Context
       ( LrcSyncData
       , NodeContext (..)
       , ncPublicKey
       , ncPubKeyAddress
       ) where

import qualified Control.Concurrent.STM         as STM
import           Control.Concurrent.STM.TBQueue (TBQueue)
import           Data.Time.Units                (Microsecond)
import           Node                           (NodeId)
import           Universum

import           Pos.Crypto                     (PublicKey, SecretKey, toPublic)
import           Pos.Security.CLI               (AttackTarget, AttackType)
import           Pos.Ssc.Class.Types            (Ssc (SscNodeContext))
import           Pos.Types                      (Address, BlockHeader, EpochIndex,
                                                 HeaderHash, SlotId, SlotLeaders,
                                                 Timestamp (..), Utxo, makePubKeyAddress)
import           Pos.Util                       (NE, NewestFirst)
import           Pos.Util.UserSecret            (UserSecret)

----------------------------------------------------------------------------
-- NodeContext
----------------------------------------------------------------------------

-- | Data used for LRC syncronization. First value is __False__ iff
-- LRC is running now. Second value is last epoch for which we have
-- already computed LRC.
type LrcSyncData = (Bool, EpochIndex)

-- | NodeContext contains runtime context of node.
data NodeContext ssc = NodeContext
    { ncSystemStart         :: !Timestamp
    -- ^ Time when system started working.
    , ncSecretKey           :: !SecretKey
    -- ^ Secret key used for blocks creation.
    , ncGenesisUtxo         :: !Utxo
    -- ^ Genesis utxo
    , ncGenesisLeaders      :: !SlotLeaders
    -- ^ Leaders for 0-th epoch
    , ncTimeLord            :: !Bool
    -- ^ Is time lord
    , ncJLFile              :: !(Maybe (MVar FilePath))
    , ncDbPath              :: !FilePath
    -- ^ Path to the database
    , ncSscContext          :: !(SscNodeContext ssc)
    , ncAttackTypes         :: ![AttackType]
    -- ^ Attack types used by malicious emulation
    , ncAttackTargets       :: ![AttackTarget]
    -- ^ Attack targets used by malicious emulation
    , ncPropagation         :: !Bool
    -- ^ Whether to propagate txs, ssc data, blocks to neighbors
    , ncBlkSemaphore        :: !(MVar HeaderHash)
    -- ^ Semaphore which manages access to block application.
    -- Stored hash is a hash of last applied block.
    , ncLrcSync             :: !(STM.TVar LrcSyncData)
    -- ^ Primitive for synchronization with LRC.
    , ncUserSecret          :: !(STM.TVar UserSecret)
    -- ^ Secret keys (and path to file) which are used to send transactions
    , ncKademliaDump        :: !FilePath
    -- ^ Path to kademlia dump file
    , ncNtpData             :: !(STM.TVar (Microsecond, Microsecond))
    -- ^ Data for NTP Worker.
    -- First element is margin (difference between global time and local time)
    -- which we got from NTP server in last tme.
    -- Second element is time (local time) for which we got margin in last time.
    , ncNtpLastSlot         :: !(STM.TVar SlotId)
    -- ^ Slot which was returned from getCurrentSlot in last time
<<<<<<< HEAD
    , ncBlockRetrievalQueue :: !(TBQueue (NodeId, NonEmpty (BlockHeader ssc)))
    -- ^ Concurrent queue that holds block headers that are to be
    -- downloaded.
    , ncRecoveryHeader      :: !(STM.TMVar (NodeId, BlockHeader ssc))
    -- ^ In case of recovery mode this variable holds the latest
    -- header hash we know about so we can do chained block
    -- requests. Invariant: this mvar is full iff we're more than
    -- 'recoveryHeadersMessage' blocks deep relatively to some valid
    -- header and we're downloading blocks. Every time we get block
    -- that's more difficult than this one, we overwrite. Every time
    -- we process some blocks and fail or see that we've downloaded
    -- this header, we clean mvar.
=======
    , ncBlockRetrievalQueue :: !(TBQueue (NodeId, NewestFirst NE (BlockHeader ssc)))
>>>>>>> 286fff41
    }

-- | Generate 'PublicKey' from 'SecretKey' of 'NodeContext'.
ncPublicKey :: NodeContext ssc -> PublicKey
ncPublicKey = toPublic . ncSecretKey

-- | Generate 'Address' from 'SecretKey' of 'NodeContext'
ncPubKeyAddress :: NodeContext ssc -> Address
ncPubKeyAddress = makePubKeyAddress . ncPublicKey<|MERGE_RESOLUTION|>--- conflicted
+++ resolved
@@ -71,8 +71,7 @@
     -- Second element is time (local time) for which we got margin in last time.
     , ncNtpLastSlot         :: !(STM.TVar SlotId)
     -- ^ Slot which was returned from getCurrentSlot in last time
-<<<<<<< HEAD
-    , ncBlockRetrievalQueue :: !(TBQueue (NodeId, NonEmpty (BlockHeader ssc)))
+    , ncBlockRetrievalQueue :: !(TBQueue (NodeId, NewestFirst NE (BlockHeader ssc)))
     -- ^ Concurrent queue that holds block headers that are to be
     -- downloaded.
     , ncRecoveryHeader      :: !(STM.TMVar (NodeId, BlockHeader ssc))
@@ -84,9 +83,6 @@
     -- that's more difficult than this one, we overwrite. Every time
     -- we process some blocks and fail or see that we've downloaded
     -- this header, we clean mvar.
-=======
-    , ncBlockRetrievalQueue :: !(TBQueue (NodeId, NewestFirst NE (BlockHeader ssc)))
->>>>>>> 286fff41
     }
 
 -- | Generate 'PublicKey' from 'SecretKey' of 'NodeContext'.
