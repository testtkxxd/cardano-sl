{-# LANGUAGE FlexibleInstances     #-}
{-# LANGUAGE GADTs                 #-}
{-# LANGUAGE MultiParamTypeClasses #-}
{-# LANGUAGE RecursiveDo           #-}
{-# LANGUAGE ScopedTypeVariables   #-}
{-# LANGUAGE StandaloneDeriving    #-}
{-# LANGUAGE TypeApplications      #-}
<<<<<<< HEAD
{-# LANGUAGE DeriveGeneric         #-}
=======
{-# LANGUAGE TypeFamilies          #-}
>>>>>>> fe7dcd42

import           GHC.Generics               (Generic)
import           Control.Monad              (forM_)
import           Control.Monad.IO.Class     (liftIO)
import           Data.Binary
import           Data.String                (fromString)
import           Message.Message            (BinaryP (..))
import           Mockable.Concurrent        (delay)
import           Mockable.Production
import           Network.Transport.Abstract (newEndPoint)
import           Network.Transport.Concrete (concrete)
import qualified Network.Transport.InMemory as InMemory
import qualified Network.Transport.TCP      as TCP
import           Node
import           System.Random

-- Sending a message which encodes to "" is problematic!
-- The receiver can't distinuish this from the case in which the sender sent
-- nothing at all.
-- So we give custom Ping and Pong types with non-generic Binary instances.
--
-- TBD should we fix this in network-transport? Maybe every chunk is prefixed
-- by a byte giving its length? Wasteful I guess but maybe not a problem.

-- | Type for messages from the workers to the listeners.
data Ping = Ping
deriving instance Generic Ping
deriving instance Show Ping
instance Binary Ping

-- | Type for messages from the listeners to the workers.
data Pong = Pong
deriving instance Generic Pong
deriving instance Show Pong
instance Binary Pong

type Packing = BinaryP

workers :: NodeId -> StdGen -> [NodeId] -> [Worker Packing Production]
workers id gen peerIds = [pingWorker gen]
    where
    pingWorker :: StdGen -> SendActions Packing Production -> Production ()
    pingWorker gen sendActions = loop gen
        where
        loop :: StdGen -> Production ()
        loop gen = do
            let (i, gen') = randomR (0,1000000) gen
            delay i
            let pong :: NodeId -> ConversationActions Ping Pong Production -> Production ()
                pong peerId cactions = do
                    liftIO . putStrLn $ show id ++ " sent PING to " ++ show peerId
                    received <- recv cactions
                    case received of
                        Just Pong -> liftIO . putStrLn $ show id ++ " heard PONG from " ++ show peerId
                        Nothing -> error "Unexpected end of input"
            forM_ peerIds $ \peerId -> withConnectionTo sendActions peerId (fromString "ping") (pong peerId)
            loop gen'

listeners :: NodeId -> [Listener Packing Production]
listeners id = [Listener (fromString "ping") pongWorker]
    where
    pongWorker :: ListenerAction Packing Production
    pongWorker = ListenerActionConversation $ \peerId (cactions :: ConversationActions Pong Ping Production) -> do
        liftIO . putStrLn $ show id ++  " heard PING from " ++ show peerId
        send cactions Pong
        liftIO . putStrLn $ show id ++ " sent PONG to " ++ show peerId

main = runProduction $ do

    --transport_ <- InMemory.createTransport
    Right transport_ <- liftIO $ TCP.createTransport ("127.0.0.1") ("10128") TCP.defaultTCPParameters
    let transport = concrete transport_
    Right endpoint1 <- newEndPoint transport
    Right endpoint2 <- newEndPoint transport

    let prng1 = mkStdGen 0
    let prng2 = mkStdGen 1
    let prng3 = mkStdGen 2
    let prng4 = mkStdGen 3

    liftIO . putStrLn $ "Starting nodes"
    rec { node1 <- startNode endpoint1 prng1 BinaryP (workers nodeId1 prng2 [nodeId2])
            (listeners nodeId1)
        ; node2 <- startNode endpoint2 prng3 BinaryP (workers nodeId2 prng4 [nodeId1])
            (listeners nodeId2)
        ; let nodeId1 = nodeId node1
        ; let nodeId2 = nodeId node2
        }

    liftIO . putStrLn $ "Hit return to stop"
    _ <- liftIO getChar

    liftIO . putStrLn $ "Stopping node"
    stopNode node1
    stopNode node2<|MERGE_RESOLUTION|>--- conflicted
+++ resolved
@@ -5,11 +5,7 @@
 {-# LANGUAGE ScopedTypeVariables   #-}
 {-# LANGUAGE StandaloneDeriving    #-}
 {-# LANGUAGE TypeApplications      #-}
-<<<<<<< HEAD
-{-# LANGUAGE DeriveGeneric         #-}
-=======
 {-# LANGUAGE TypeFamilies          #-}
->>>>>>> fe7dcd42
 
 import           GHC.Generics               (Generic)
 import           Control.Monad              (forM_)
