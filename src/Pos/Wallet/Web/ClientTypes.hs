{-# OPTIONS_GHC -fno-warn-unused-top-binds #-}
{-# LANGUAGE TypeFamilies #-}

-- This module is to be moved later anywhere else, just to have a
-- starting point

-- | Types representing client (wallet) requests on wallet API.
module Pos.Wallet.Web.ClientTypes
      ( SyncProgress (..)
      , CId (..)
      , CHash (..)
      , CPassPhrase (..)
      , CProfile (..)
      , CPwHash
      , CTx (..)
      , CTxs (..)
      , CTxId
      , CTxMeta (..)
      , CTExMeta (..)
      , CInitialized (..)
      , AccountId (..)
      , CAccountId (..)
      , CWAddressMeta (..)
      , CAddress (..)
      , CAccount (..)
      , CWalletAssurance (..)
      , CAccountMeta (..)
      , CAccountInit (..)
      , CWallet (..)
      , CWalletMeta (..)
      , CWalletInit (..)
      , CUpdateInfo (..)
      , CWalletRedeem (..)
      , CPaperVendWalletRedeem (..)
      , CCoin
      , mkCCoin
      , coinFromCCoin
      , PassPhraseLU
      , CElectronCrashReport (..)
      , NotifyEvent (..)
      , WithDerivationPath (..)
      , Wal (..)
      , Addr (..)
      , addressToCId
      , cIdToAddress
      , encToCId
      , mkCTxs
      , mkCTxId
      , txIdToCTxId
      , txContainsTitle
      , toCUpdateInfo
      , walletAddrMetaToAccount
      ) where

import           Universum

import           Control.Arrow          ((&&&))
import           Data.Default           (Default, def)
import           Data.Hashable          (Hashable (..))
import qualified Data.Set               as S
import           Data.Text              (Text, isInfixOf, splitOn, toLower)
import           Data.Text.Buildable    (build)
import           Data.Time.Clock.POSIX  (POSIXTime)
import           Data.Typeable          (Typeable)
import           Formatting             (bprint, sformat, (%))
import qualified Formatting             as F
import qualified Prelude
import qualified Serokell.Util.Base16   as Base16
import           Servant.Multipart      (FileData, FromMultipart (..), lookupFile,
                                         lookupInput)

import           Pos.Aeson.Types        ()
import           Pos.Binary.Class       (decodeFull, encode)
import           Pos.Client.Txp.History (TxHistoryEntry (..))
import           Pos.Core.Coin          (mkCoin)
import           Pos.Core.Types         (ScriptVersion)
import           Pos.Crypto             (EncryptedSecretKey, PassPhrase, emptyPassphrase,
                                         encToPublic, hashHexF)
import           Pos.Txp.Core.Types     (Tx (..), TxId, TxOut, txOutAddress, txOutValue)
import           Pos.Types              (Address (..), BlockVersion, ChainDifficulty,
                                         Coin, SoftwareVersion, decodeTextAddress,
                                         makePubKeyAddress, sumCoins, unsafeGetCoin,
                                         unsafeIntegerToCoin)
import           Pos.Update.Core        (BlockVersionData (..), StakeholderVotes,
                                         UpdateProposal (..), isPositiveVote)
import           Pos.Update.Poll        (ConfirmedProposalState (..))
import           Pos.Util.BackupPhrase  (BackupPhrase)
import           Pos.Util.Servant       (FromCType (..), ToCType (..))


data SyncProgress = SyncProgress
    { _spLocalCD   :: ChainDifficulty
    , _spNetworkCD :: Maybe ChainDifficulty
    , _spPeers     :: Word
    } deriving (Show, Generic, Typeable)

instance Default SyncProgress where
    def = SyncProgress 0 mzero 0

-- Notifications
data NotifyEvent
    = ConnectionOpened
    -- _ | NewWalletTransaction CId
    -- _ | NewTransaction
    | NetworkDifficultyChanged ChainDifficulty -- ie new block or fork (rollback)
    | LocalDifficultyChanged ChainDifficulty -- ie new block or fork (rollback)
    | ConnectedPeersChanged Word
    | UpdateAvailable
    | ConnectionClosed
    deriving (Show, Generic)

-- | Client hash
newtype CHash = CHash Text
    deriving (Show, Eq, Ord, Generic, Buildable)

instance Hashable CHash where
    hashWithSalt s (CHash h) = hashWithSalt s h

-- | Client address
-- @w@ is phantom type and stands for type of item this address belongs to.
newtype CId w = CId CHash
    deriving (Show, Eq, Ord, Generic, Hashable, Buildable)

-- | Marks address as belonging to wallet set.
data Wal = Wal
    deriving (Show, Generic)

-- | Marks address as belonging to account.
data Addr = Addr
    deriving (Show, Generic)

-- TODO: this is not completely safe. If someone changes
-- implementation of Buildable Address. It should be probably more
-- safe to introduce `class PSSimplified` that would have the same
-- implementation has it is with Buildable Address but then person
-- will know it will probably change something for purescript.
-- | Transform Address into CId
addressToCId :: Address -> CId w
addressToCId = CId . CHash . sformat F.build

cIdToAddress :: CId w -> Either Text Address
cIdToAddress (CId (CHash h)) = decodeTextAddress h

encToCId :: EncryptedSecretKey -> CId w
encToCId = addressToCId . makePubKeyAddress . encToPublic

-- | Client transaction id
newtype CTxId = CTxId CHash
    deriving (Show, Eq, Generic, Hashable)

mkCTxId :: Text -> CTxId
mkCTxId = CTxId . CHash

-- | transform TxId into CTxId
txIdToCTxId :: TxId -> CTxId
txIdToCTxId = mkCTxId . sformat hashHexF

convertTxOutputs :: [TxOut] -> [(CId w, CCoin)]
convertTxOutputs = map (addressToCId . txOutAddress &&& mkCCoin . txOutValue)

mkCTxs
    :: ChainDifficulty    -- ^ Current chain difficulty (to get confirmations)
    -> TxHistoryEntry     -- ^ Tx history entry
    -> CTxMeta            -- ^ Transaction metadata
    -> [CId Addr]         -- ^ Addresses of wallet
    -> CTxs
mkCTxs diff THEntry {..} meta wAddrs = CTxs {..}
  where
    ctId = txIdToCTxId _thTxId
    outputs = toList $ _txOutputs _thTx
    ctAmount = mkCCoin . unsafeIntegerToCoin . sumCoins $ map txOutValue outputs
    ctConfirmations = maybe 0 fromIntegral $ (diff -) <$> _thDifficulty
    ctMeta = meta
    ctInputAddrs = map addressToCId _thInputAddrs
    ctOutputAddrs = map addressToCId _thOutputAddrs
    wAddrsSet = S.fromList wAddrs
    mkCTx isOutgoing ctAddrs = do
        guard . not . null $ wAddrsSet `S.intersection` S.fromList ctAddrs
        return CTx { ctIsOutgoing = isOutgoing, .. }
    ctsOutgoing = mkCTx True ctInputAddrs
    ctsIncoming = mkCTx False ctOutputAddrs

newtype CPassPhrase = CPassPhrase Text
    deriving (Eq, Generic)

instance Show CPassPhrase where
    show _ = "<pass phrase>"

<<<<<<< HEAD
passPhraseToCPassPhrase :: PassPhrase -> CPassPhrase
passPhraseToCPassPhrase passphrase =
    CPassPhrase . Base16.encode $ encode passphrase

cPassPhraseToPassPhrase
    :: CPassPhrase -> Either Text PassPhrase
cPassPhraseToPassPhrase (CPassPhrase text) =
    first toText . decodeFull =<< Base16.decode text
=======
instance FromCType (Maybe CPassPhrase) where
    type FromOriginType (Maybe CPassPhrase) = PassPhrase
    decodeCType Nothing = return emptyPassphrase
    decodeCType (Just (CPassPhrase text)) =
        first toText . decodeFull . LBS.fromStrict =<< Base16.decode text

instance ToCType CPassPhrase where
    type ToOriginType CPassPhrase = PassPhrase
    encodeCType = CPassPhrase . Base16.encode . encodeStrict
>>>>>>> 69e89614

----------------------------------------------------------------------------
-- Wallet
----------------------------------------------------------------------------

-- | Wallet identifier
data AccountId = AccountId
    { -- | Address of wallet set this wallet belongs to
      aiWSId  :: CId Wal
    , -- | Derivation index of this wallet key
      aiIndex :: Word32
    } deriving (Eq, Show, Generic, Typeable)

instance Hashable AccountId

instance Buildable AccountId where
    build AccountId{..} =
        bprint (F.build%"@"%F.build) aiWSId aiIndex

newtype CAccountId = CAccountId Text
    deriving (Eq, Show, Generic, Buildable)

instance FromCType CAccountId where
    type FromOriginType CAccountId = AccountId
    decodeCType (CAccountId url) =
        case splitOn "@" url of
            [part1, part2] -> do
                aiWSId  <- addressToCId <$> decodeTextAddress part1
                aiIndex <- maybe (Left "Invalid wallet index") Right $
                            readMaybe $ toString part2
                return AccountId{..}
            _ -> Left "Expected 2 parts separated by '@'"

instance ToCType CAccountId where
    encodeCType = CAccountId . sformat F.build

instance FromCType CAccountId => FromCType (Maybe CAccountId) where
    type FromOriginType (Maybe CAccountId) = Maybe (FromOriginType CAccountId)
    decodeCType = mapM decodeCType

-- TODO: extract first three fields as @Coordinates@ and use only it where
-- required (maybe nowhere)
-- | Account identifier
data CWAddressMeta = CWAddressMeta
    { -- | Address of wallet set this account belongs to
      cwamWSId         :: CId Wal
    , -- | First index in derivation path of this account key
      cwamWalletIndex  :: Word32
    , -- | Second index in derivation path of this account key
      cwamAccountIndex :: Word32
    , -- | Actual adress of this account
      cwamId           :: CId Addr
    } deriving (Eq, Ord, Show, Generic, Typeable)

instance Buildable CWAddressMeta where
    build CWAddressMeta{..} =
        bprint (F.build%"@"%F.build%"@"%F.build%" ("%F.build%")")
        cwamWSId cwamWalletIndex cwamAccountIndex cwamId

walletAddrMetaToAccount :: CWAddressMeta -> AccountId
walletAddrMetaToAccount CWAddressMeta{..} = AccountId
    { aiWSId  = cwamWSId
    , aiIndex = cwamWalletIndex
    }

instance Hashable CWAddressMeta

newtype CCoin = CCoin
    { getCCoin :: Text
    } deriving (Show, Eq, Generic)

mkCCoin :: Coin -> CCoin
mkCCoin = CCoin . show . unsafeGetCoin

coinFromCCoin :: CCoin -> Maybe Coin
coinFromCCoin = fmap mkCoin . readMaybe . toString . getCCoin

-- | Passphrase last update time
type PassPhraseLU = POSIXTime

-- | A level of assurance for the wallet "meta type"
data CWalletAssurance
    = CWAStrict
    | CWANormal
    deriving (Show, Eq, Generic)

-- | Single address in a account
data CAddress = CAddress
    { cadId     :: !(CId Addr)
    , cadAmount :: !CCoin
    , cadIsUsed :: !Bool
    } deriving (Show, Generic)

-- Includes data which are not provided by Cardano
data CAccountMeta = CAccountMeta
    { caName      :: !Text
    } deriving (Show, Generic)

instance Default CAccountMeta where
    def = CAccountMeta "Personal Wallet"

-- | Client Account (CA)
-- (Flow type: accountType)
data CAccount = CAccount
    { caId        :: !CAccountId
    , caMeta      :: !CAccountMeta
    , caAddresses :: ![CAddress]
    , caAmount    :: !CCoin
    } deriving (Show, Generic, Typeable)

-- | Query data for account creation
data CAccountInit = CAccountInit
    { caInitMeta :: !CAccountMeta
    , caInitWId  :: !(CId Wal)
    } deriving (Show, Generic)

-- | Query data for redeem
data CWalletRedeem = CWalletRedeem
    { crWalletId :: !CAccountId
    , crSeed     :: !Text -- TODO: newtype!
    } deriving (Show, Generic)

-- | Meta data of 'CWallet'
data CWalletMeta = CWalletMeta
    { cwName      :: !Text
    , cwAssurance :: !CWalletAssurance
    , cwUnit      :: !Int -- ^ https://issues.serokell.io/issue/CSM-163#comment=96-2480
    } deriving (Show, Eq, Generic)

instance Default CWalletMeta where
    def = CWalletMeta "Personal Wallet Set" CWANormal 0

-- | Client Wallet (CW)
data CWallet = CWallet
    { cwId             :: !(CId Wal)
    , cwMeta           :: !CWalletMeta
    , cwAccountsNumber :: !Int
    , cwAmount         :: !CCoin
    , cwHasPassphrase  :: !Bool
    , cwPassphraseLU   :: !PassPhraseLU  -- last update time
    } deriving (Eq, Show, Generic)

-- | Query data for wallet creation
data CWalletInit = CWalletInit
    { cwInitMeta     :: !CWalletMeta
    , cwBackupPhrase :: !BackupPhrase
    } deriving (Eq, Show, Generic)

class WithDerivationPath a where
    getDerivationPath :: a -> [Word32]

instance WithDerivationPath (CId Wal) where
    getDerivationPath _ = []

instance WithDerivationPath AccountId where
    getDerivationPath AccountId{..} = [aiIndex]

instance WithDerivationPath CWAddressMeta where
    getDerivationPath CWAddressMeta{..} = [cwamWalletIndex, cwamAccountIndex]

-- | Query data for redeem
data CPaperVendWalletRedeem = CPaperVendWalletRedeem
    { pvWalletId     :: !CAccountId
    , pvSeed         :: !Text -- TODO: newtype!
    , pvBackupPhrase :: !BackupPhrase
    } deriving (Show, Generic)

----------------------------------------------------------------------------
-- Profile
----------------------------------------------------------------------------

-- | Password hash of client profile
type CPwHash = Text -- or Base64 or something else

-- | Client profile (CP)
-- all data of client are "meta data" - that is not provided by Cardano
-- (Flow type: accountType)
-- TODO: Newtype?
data CProfile = CProfile
    { cpLocale      :: Text
    } deriving (Show, Generic, Typeable)

-- | Added default instance for `testReset`, we need an inital state for
-- @CProfile@
instance Default CProfile where
    def = CProfile mempty

----------------------------------------------------------------------------
-- Transactions
----------------------------------------------------------------------------

-- | meta data of transactions
data CTxMeta = CTxMeta
    { ctmTitle       :: Text
    , ctmDescription :: Text
    , ctmDate        :: POSIXTime
    } deriving (Show, Generic)

-- | Client transaction (CTx)
-- Provides all Data about a transaction needed by client.
-- It includes meta data which are not part of Cardano, too
-- (Flow type: transactionType)
data CTx = CTx
    { ctId            :: CTxId
    , ctAmount        :: CCoin
    , ctConfirmations :: Word
    , ctMeta          :: CTxMeta
    , ctInputAddrs    :: [CId Addr]
    , ctOutputAddrs   :: [CId Addr]
    , ctIsOutgoing    :: Bool
    } deriving (Show, Generic, Typeable)

txContainsTitle :: Text -> CTx -> Bool
txContainsTitle search = isInfixOf (toLower search) . toLower . ctmTitle . ctMeta

-- TODO [CSM-288] Rename?
-- | In case of A -> A tranaction, we have to return two similar 'CTx's:
-- one with 'ctIsOutgoing' set to /true/, one with the flag set to /false/.
-- This type gathers these two together.
data CTxs = CTxs
    { ctsOutgoing :: Maybe CTx
    , ctsIncoming :: Maybe CTx
    } deriving (Show)

type instance Element CTxs = CTx

instance Container CTxs where
    null = null . toList
    toList = toList . ctsOutgoing <> toList . ctsIncoming

-- | meta data of exchanges
data CTExMeta = CTExMeta
    { cexTitle       :: Text
    , cexDescription :: Text
    , cexDate        :: POSIXTime
    , cexRate        :: Text
    , cexLabel       :: Text -- counter part of client's 'exchange' value
    , cexId          :: CId Addr
    } deriving (Show, Generic)

-- | Update system data
data CUpdateInfo = CUpdateInfo
    { cuiSoftwareVersion :: !SoftwareVersion
    , cuiBlockVesion     :: !BlockVersion
    , cuiScriptVersion   :: !ScriptVersion
    , cuiImplicit        :: !Bool
--    , cuiProposed        :: !HeaderHash
--    , cuiDecided         :: !HeaderHash
--    , cuiConfirmed       :: !HeaderHash
--    , cuiAdopted         :: !(Maybe HeaderHash)
    , cuiVotesFor        :: !Int
    , cuiVotesAgainst    :: !Int
    , cuiPositiveStake   :: !CCoin
    , cuiNegativeStake   :: !CCoin
    } deriving (Show, Generic, Typeable)

-- | Return counts of negative and positive votes
countVotes :: StakeholderVotes -> (Int, Int)
countVotes = foldl' counter (0, 0)
  where counter (n, m) vote = if isPositiveVote vote
                              then (n + 1, m)
                              else (n, m + 1)

-- | Creates 'CTUpdateInfo' from 'ConfirmedProposalState'
toCUpdateInfo :: ConfirmedProposalState -> CUpdateInfo
toCUpdateInfo ConfirmedProposalState {..} =
    let UnsafeUpdateProposal {..} = cpsUpdateProposal
        cuiSoftwareVersion  = upSoftwareVersion
        cuiBlockVesion      = upBlockVersion
        cuiScriptVersion    = bvdScriptVersion upBlockVersionData
        cuiImplicit         = cpsImplicit
--        cuiProposed         = cpsProposed
--        cuiDecided          = cpsDecided
--        cuiConfirmed        = cpsConfirmed
--        cuiAdopted          = cpsAdopted
        (cuiVotesFor, cuiVotesAgainst) = countVotes cpsVotes
        cuiPositiveStake    = mkCCoin cpsPositiveStake
        cuiNegativeStake    = mkCCoin cpsNegativeStake
    in CUpdateInfo {..}

----------------------------------------------------------------------------
-- Reportin
----------------------------------------------------------------------------

-- | Represents a knowledge about how much time did it take for client
-- (wallet) to initialize. All numbers are milliseconds.
data CInitialized = CInitialized
    { cTotalTime :: Word -- ^ Total time from very start to main
                            -- post-sync screen.
    , cPreInit   :: Word -- ^ Time passed from beginning to network
                            -- connection with peers established.
    } deriving (Show, Generic)


data CElectronCrashReport = CElectronCrashReport
    { cecVersion     :: Text
    , cecPlatform    :: Text
    , cecProcessType :: Text
    , cecGuid        :: Text
    , cecVersionJson :: Text
    , cecProductName :: Text
    , cecProd        :: Text
    , cecCompanyName :: Text
    , cecUploadDump  :: FileData
    } deriving (Show, Generic)

instance FromMultipart CElectronCrashReport where
    fromMultipart form = do
        let look t = lookupInput t form
        CElectronCrashReport
          <$> look "ver"
          <*> look "platform"
          <*> look "process_type"
          <*> look "guid"
          <*> look "_version"
          <*> look "_productName"
          <*> look "prod"
          <*> look "_companyName"
          <*> lookupFile "upload_file_minidump" form<|MERGE_RESOLUTION|>--- conflicted
+++ resolved
@@ -186,26 +186,15 @@
 instance Show CPassPhrase where
     show _ = "<pass phrase>"
 
-<<<<<<< HEAD
-passPhraseToCPassPhrase :: PassPhrase -> CPassPhrase
-passPhraseToCPassPhrase passphrase =
-    CPassPhrase . Base16.encode $ encode passphrase
-
-cPassPhraseToPassPhrase
-    :: CPassPhrase -> Either Text PassPhrase
-cPassPhraseToPassPhrase (CPassPhrase text) =
-    first toText . decodeFull =<< Base16.decode text
-=======
 instance FromCType (Maybe CPassPhrase) where
     type FromOriginType (Maybe CPassPhrase) = PassPhrase
     decodeCType Nothing = return emptyPassphrase
     decodeCType (Just (CPassPhrase text)) =
-        first toText . decodeFull . LBS.fromStrict =<< Base16.decode text
+        first toText . decodeFull =<< Base16.decode text
 
 instance ToCType CPassPhrase where
     type ToOriginType CPassPhrase = PassPhrase
-    encodeCType = CPassPhrase . Base16.encode . encodeStrict
->>>>>>> 69e89614
+    encodeCType = CPassPhrase . Base16.encode . encode
 
 ----------------------------------------------------------------------------
 -- Wallet
