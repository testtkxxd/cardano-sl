--- conflicted
+++ resolved
@@ -49,11 +49,6 @@
 import           Formatting (bprint, build, hex, sformat, shown, (%))
 -- TODO should not have to import outboundqueue stuff here. MsgType and
 -- NodeType should be a cardano-sl notion.
-<<<<<<< HEAD
-import           Mockable.Class (Mockable)
-import           Mockable.Concurrent (Async, LowLevelAsync, async, wait)
-=======
->>>>>>> a910d39c
 import           Network.Transport (EndPointAddress (..))
 import qualified Node as N
 import           Node.Message.Class (Message (..), MessageCode)
@@ -94,26 +89,6 @@
           -> m (Map NodeId (m t))
     }
 
-<<<<<<< HEAD
--- | An 'EnqueueMsg m' which concurrently converses with a list of nodes.
--- This will spawn a conversation against each of them and then return.
---
--- You probably do not want to use this. Use 'enqueueMsg' instead.
-immediateConcurrentConversations
-    :: ( Mockable LowLevelAsync m
-       , Mockable Async m
-       )
-    => SendActions m
-    -> [NodeId]
-    -> EnqueueMsg m
-immediateConcurrentConversations sendActions peers _ k = do
-    lst <- forM peers $ \peer -> do
-        it <- async $ withConnectionTo sendActions peer $ \pd -> k peer pd
-        return (peer, wait it)
-    return $ M.fromList lst
-
-=======
->>>>>>> a910d39c
 type EnqueueMsg m =
        forall t .
        Msg
