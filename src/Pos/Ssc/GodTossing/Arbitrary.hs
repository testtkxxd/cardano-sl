-- | Arbitrary instances for GodTossing types.

module Pos.Ssc.GodTossing.Arbitrary
       ( BadCommAndOpening (..)
       , BadCommitment (..)
       , BadSignedCommitment (..)
       , CommitmentOpening (..)
       ) where

import           Universum

import qualified Data.HashMap.Strict              as HM
import           Test.QuickCheck                  (Arbitrary (..), Gen, elements, oneof)

import           Pos.Binary.Class                 (asBinary)
import           Pos.Binary.Ssc                   ()
import           Pos.Communication.Types.Relay    (DataMsg (..))
<<<<<<< HEAD
import           Pos.Core.Address                 (addressHash)
import           Pos.Crypto                       (deterministicVssKeyGen, toVssPublicKey)
=======
import           Pos.Core                         (SlotId (..), addressHash)
import           Pos.Crypto                       (deterministicVssKeyGen, toPublic,
                                                   toVssPublicKey)
>>>>>>> 76adf5a1
import           Pos.Ssc.Arbitrary                (SscPayloadDependsOnSlot (..))
import           Pos.Ssc.GodTossing.Core          (Commitment (..), CommitmentsMap,
                                                   GtPayload (..), GtProof (..),
                                                   Opening (..), Opening (..),
                                                   SignedCommitment, VssCertificate (..),
                                                   genCommitmentAndOpening,
                                                   isCommitmentId, isOpeningId,
                                                   isSharesId, mkCommitmentsMap,
                                                   mkCommitmentsMap, mkSignedCommitment,
                                                   mkVssCertificate)
import           Pos.Ssc.GodTossing.Toss.Types    (TossModifier (..))
import           Pos.Ssc.GodTossing.Type          (SscGodTossing)
import           Pos.Ssc.GodTossing.Types.Message (GtTag (..), MCCommitment (..),
                                                   MCOpening (..), MCShares (..),
                                                   MCVssCertificate (..))
import           Pos.Ssc.GodTossing.Types.Types   (GtGlobalState (..),
                                                   GtSecretStorage (..))
import           Pos.Ssc.GodTossing.VssCertData   (VssCertData (..))
import           Pos.Types.Arbitrary.Unsafe       ()
import           Pos.Util.Arbitrary               (Nonrepeating (..), makeSmall, sublistN,
                                                   unsafeMakePool)

----------------------------------------------------------------------------
-- Core
----------------------------------------------------------------------------

-- | Wrapper over 'Commitment'. Creates an invalid Commitment w.r.t. 'verifyCommitment'.
newtype BadCommitment = BadComm
    { getBadComm :: Commitment
    } deriving (Show, Eq)

instance Arbitrary BadCommitment where
    arbitrary = BadComm <$> do
      Commitment <$> arbitrary <*> arbitrary <*> arbitrary

-- | Wrapper over 'SignedCommitment'. Creates an invalid SignedCommitment w.r.t.
-- 'verifyCommitmentSignature'.
newtype BadSignedCommitment = BadSignedComm
    { getBadSignedC :: SignedCommitment
    } deriving (Show, Eq)

instance Arbitrary BadSignedCommitment where
    arbitrary = BadSignedComm <$> do
        pk <- arbitrary
        sig <- arbitrary
        badComm <- getBadComm <$> (arbitrary :: Gen BadCommitment)
        return (pk, badComm, sig)

-- | Pair of 'Commitment' and 'Opening'.
data CommitmentOpening = CommitmentOpening
    { coCommitment :: !Commitment
    , coOpening    :: !Opening
    } deriving Show

-- | Wrapper over '(Commitment, Opening)'. Creates an invalid pair of a Commitment and an
-- Opening w.r.t. 'verifyOpening'.
data BadCommAndOpening = BadCommAndOpening
    { getBadCAndO :: (Commitment, Opening)
    } deriving (Show, Eq)

instance Arbitrary BadCommAndOpening where
    arbitrary = do
        badComm <- getBadComm <$> arbitrary
        opening <- arbitrary
        return $ BadCommAndOpening (badComm, opening)

-- | Generate 50 commitment/opening pairs in advance
-- (see `Pos.Crypto.Arbitrary` for explanations)
commitmentsAndOpenings :: [CommitmentOpening]
commitmentsAndOpenings =
    map (uncurry CommitmentOpening) $
    unsafeMakePool "[generating Commitments and Openings for tests...]" 50 $
       genCommitmentAndOpening 1 (one (asBinary vssPk))
  where
    vssPk = toVssPublicKey $ deterministicVssKeyGen "ababahalamaha"
{-# NOINLINE commitmentsAndOpenings #-}

instance Arbitrary CommitmentOpening where
    arbitrary = elements commitmentsAndOpenings

instance Nonrepeating CommitmentOpening where
    nonrepeating n = sublistN n commitmentsAndOpenings

instance Arbitrary Commitment where
    arbitrary = coCommitment <$> arbitrary

instance Arbitrary CommitmentsMap where
    arbitrary = mkCommitmentsMap <$> arbitrary

instance Arbitrary Opening where
    arbitrary = coOpening <$> arbitrary

instance Arbitrary VssCertificate where
    arbitrary = mkVssCertificate <$> arbitrary <*> arbitrary <*> arbitrary

----------------------------------------------------------------------------
-- Gt (God Tossing) types
----------------------------------------------------------------------------

instance Arbitrary GtProof where
    arbitrary = oneof [
                        CommitmentsProof <$> arbitrary <*> arbitrary
                      , OpeningsProof <$> arbitrary <*> arbitrary
                      , SharesProof <$> arbitrary <*> arbitrary
                      , CertificatesProof <$> arbitrary
                      ]

instance Arbitrary GtPayload where
    arbitrary =
        makeSmall $
        oneof
            [ CommitmentsPayload <$> arbitrary <*> genVssCerts
            , OpeningsPayload <$> arbitrary <*> genVssCerts
            , SharesPayload <$> arbitrary <*> genVssCerts
            , CertificatesPayload <$> genVssCerts
            ]
      where
        genVssCerts = HM.fromList . map toCertPair <$> arbitrary
        toCertPair vc = (addressHash $ vcSigningKey vc, vc)

instance Arbitrary (SscPayloadDependsOnSlot SscGodTossing) where
    arbitrary = pure $ SscPayloadDependsOnSlot payloadGen
      where
        payloadGen slot
            | isCommitmentId slot =
                makeSmall $ CommitmentsPayload <$> (genCommitments slot) <*> (genVssCerts slot)
            | isOpeningId slot =
                makeSmall $ OpeningsPayload <$> arbitrary <*> (genVssCerts slot)
            | isSharesId slot =
                makeSmall $ SharesPayload <$> arbitrary <*> (genVssCerts slot)
            | otherwise =
                makeSmall $ CertificatesPayload <$> (genVssCerts slot)
        genCommitments slot =
            mkCommitmentsMap .
            map (genValidComm slot) <$>
            arbitrary
        genValidComm SlotId{..} (sk, c) = mkSignedCommitment sk siEpoch c

        genVssCerts slot = HM.fromList . map (toCertPair . genValidCert slot) <$> arbitrary
        toCertPair vc = (addressHash $ vcSigningKey vc, vc)
        genValidCert SlotId{..} (sk, pk) = mkVssCertificate sk pk $ siEpoch + 5

instance Arbitrary VssCertData where
    arbitrary = makeSmall $ VssCertData
        <$> arbitrary
        <*> arbitrary
        <*> arbitrary
        <*> arbitrary
        <*> arbitrary
        <*> arbitrary

instance Arbitrary GtGlobalState where
    arbitrary = makeSmall $ GtGlobalState
        <$> arbitrary
        <*> arbitrary
        <*> arbitrary
        <*> arbitrary

instance Arbitrary GtSecretStorage where
    arbitrary = GtSecretStorage <$> arbitrary <*> arbitrary <*> arbitrary

instance Arbitrary TossModifier where
    arbitrary =
        makeSmall $
        TossModifier <$> arbitrary <*> arbitrary <*> arbitrary <*> arbitrary

------------------------------------------------------------------------------------------
-- Message types
------------------------------------------------------------------------------------------

instance Arbitrary GtTag where
    arbitrary = oneof [ pure CommitmentMsg
                      , pure OpeningMsg
                      , pure SharesMsg
                      , pure VssCertificateMsg
                      ]

instance Arbitrary MCCommitment where
    arbitrary = MCCommitment <$> arbitrary

instance Arbitrary MCOpening where
    arbitrary = MCOpening <$> arbitrary <*> arbitrary

instance Arbitrary MCShares where
    arbitrary = MCShares <$> arbitrary <*> arbitrary

instance Arbitrary MCVssCertificate where
    arbitrary = MCVssCertificate <$> arbitrary

instance Arbitrary (DataMsg MCCommitment) where
    arbitrary = DataMsg <$> arbitrary

instance Arbitrary (DataMsg MCOpening) where
    arbitrary = DataMsg <$> arbitrary

instance Arbitrary (DataMsg MCShares) where
    arbitrary = DataMsg <$> arbitrary

instance Arbitrary (DataMsg MCVssCertificate) where
    arbitrary = DataMsg <$> arbitrary<|MERGE_RESOLUTION|>--- conflicted
+++ resolved
@@ -15,14 +15,8 @@
 import           Pos.Binary.Class                 (asBinary)
 import           Pos.Binary.Ssc                   ()
 import           Pos.Communication.Types.Relay    (DataMsg (..))
-<<<<<<< HEAD
-import           Pos.Core.Address                 (addressHash)
+import           Pos.Core                         (SlotId (..), addressHash)
 import           Pos.Crypto                       (deterministicVssKeyGen, toVssPublicKey)
-=======
-import           Pos.Core                         (SlotId (..), addressHash)
-import           Pos.Crypto                       (deterministicVssKeyGen, toPublic,
-                                                   toVssPublicKey)
->>>>>>> 76adf5a1
 import           Pos.Ssc.Arbitrary                (SscPayloadDependsOnSlot (..))
 import           Pos.Ssc.GodTossing.Core          (Commitment (..), CommitmentsMap,
                                                    GtPayload (..), GtProof (..),
