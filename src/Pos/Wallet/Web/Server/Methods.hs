--- conflicted
+++ resolved
@@ -970,13 +970,8 @@
             let txInputs = [TxOut redeemAddress redeemBalance]
             ts <- Just <$> liftIO getCurrentTimestamp
             ctxs <- addHistoryTx (aiWId accId)
-<<<<<<< HEAD
-                (THEntry (hash taTx) taTx txInputs Nothing [srcAddr] [dstAddr])
+                (THEntry (hash taTx) taTx txInputs Nothing [srcAddr] [dstAddr] ts)
             ctsIncoming ctxs `whenNothing` throwM noIncomingTx
-=======
-                (THEntry (hash taTx) taTx txInputs Nothing [srcAddr] [dstAddr] ts)
-            ctsOutgoing ctxs `whenNothing` throwM noOutgoingTx
->>>>>>> 75f7c7f8
   where
    noIncomingTx = InternalError "Can't report incoming transaction"
 
